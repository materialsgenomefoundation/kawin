--- conflicted
+++ resolved
@@ -2,7 +2,6 @@
 Espei datasets for unit testing
 '''
 
-<<<<<<< HEAD
 CuNi_datasets = [
     # D0 for Cu in Cu
     {
@@ -247,2928 +246,4 @@
         }, 
     "output": "INTER_DIFF", 
     "values": [[[4.6e-25]]]
-}
-=======
-ALZR_TDB = """
-$Al-Zr database
-$From T. Wang, Z. Jin, J. Zhao, Journal of Phase Equilibria, 22 (2001) p. 544
-$
-TEMP_LIM 298.15 6000 !
-$Element     Standard state       mass [g/mol]     H_298      S_298
-ELEMENT  /-   ELECTRON_GAS        0.0             0.0         0.0 !
-ELEMENT  VA   VACUUM              0.0000E+00      0.0000E+00  0.0000E+00 !
-ELEMENT  AL   FCC_A1              2.6982E+01      4.5773E+03  2.8322E+01 !
-ELEMENT  ZR   HCP_A3              9.1224E+01      5.5663E+03  3.9181E+01 !
-$
-$
- TYPE_DEFINITION % SEQ *!
-$
-$PHASE AL3ZR
-PHASE AL3ZR % 2 0.75 0.25 !
-CONST AL3ZR : AL : ZR : !
-$
-$PHASE FCC_A1
-PHASE FCC_A1 % 2 1 1 !
-CONST FCC_A1 : AL%,ZR : VA : !
-$
-$
-$
-$
-$UNARY DATA
-$
-$AL (FCC_A1)
-FUNCTION GHSERAL   298.15 -7976.15+137.093038*T-24.3671976*T*LOG(T)
-             -1.884662E-3*T**2-0.877664E-6*T**3+74092*T**(-1);
-         700.00 Y -11276.24+223.048446*T-38.5844296*T*LOG(T)
-              +18.531982E-3*T**2-5.764227E-6*T**3+74092*T**(-1);
-         933.47 Y -11278.378+188.684153*T-31.748192*T*LOG(T)
-                              -1230.524E25*T**(-9);  2900.00 N !
-$
-$ ZIRCONIUM (GHSERZR FOR HCP_A3)
-$
-FUNCTION GHSERZR 130.00 -7827.595+125.64905*T-24.1618*T*LOG(T)
-                            -4.37791E-3*T**2+34971*T**(-1);
-            2128.00 Y -26085.921+262.724183*T-42.144*T*LOG(T)
-                            -1342.895E28*T**(-9); 6000.00 N !
-
-$
-$                                                                       PHASE FCC_A1
-$
-PARAMETER G(FCC_A1,AL:VA;0) 298.15 GHSERAL; 6000.00 N !
-PARAMETER G(FCC_A1,ZR:VA;0) 298.15 7600.00-0.9*T+GHSERZR; 6000.00 N !
-PARAMETER G(FCC_A1,AL,ZR:VA;0)  298.15 -152947+21.3*T;    6000.00  N !
-
-$
-$                                                                       PHASE AL3ZR
-$
-PARAMETER G(AL3ZR,AL:ZR;0)  298.15 -47381 - 24.373*T + 3.894*T*LOG(T)
-                              +0.75*GHSERAL+0.25*GHSERZR;  6000.00  N !
-
-$
-$                                                                       Diffusion parameters
-$
-PARAMETER DF(FCC_A1&ZR,*:VA;0) 298.15 -2.56655 * 8.314 * T; 6000 N !
-PARAMETER DQ(FCC_A1&ZR,*:VA;0) 298.15 -242000; 6000 N !
-"""
-
-ALZR_TDB_NO_MOB = """
-$Al-Zr database without any mobility parameters
-$From T. Wang, Z. Jin, J. Zhao, Journal of Phase Equilibria, 22 (2001) p. 544
-$
-TEMP_LIM 298.15 6000 !
-$Element     Standard state       mass [g/mol]     H_298      S_298
-ELEMENT  /-   ELECTRON_GAS        0.0             0.0         0.0 !
-ELEMENT  VA   VACUUM              0.0000E+00      0.0000E+00  0.0000E+00 !
-ELEMENT  AL   FCC_A1              2.6982E+01      4.5773E+03  2.8322E+01 !
-ELEMENT  ZR   HCP_A3              9.1224E+01      5.5663E+03  3.9181E+01 !
-$
-$
- TYPE_DEFINITION % SEQ *!
-$
-$PHASE AL3ZR
-PHASE AL3ZR % 2 0.75 0.25 !
-CONST AL3ZR : AL : ZR : !
-$
-$PHASE FCC_A1
-PHASE FCC_A1 % 2 1 1 !
-CONST FCC_A1 : AL%,ZR : VA : !
-$
-$
-$
-$
-$UNARY DATA
-$
-$AL (FCC_A1)
-FUNCTION GHSERAL   298.15 -7976.15+137.093038*T-24.3671976*T*LOG(T)
-             -1.884662E-3*T**2-0.877664E-6*T**3+74092*T**(-1);
-         700.00 Y -11276.24+223.048446*T-38.5844296*T*LOG(T)
-              +18.531982E-3*T**2-5.764227E-6*T**3+74092*T**(-1);
-         933.47 Y -11278.378+188.684153*T-31.748192*T*LOG(T)
-                              -1230.524E25*T**(-9);  2900.00 N !
-$
-$ ZIRCONIUM (GHSERZR FOR HCP_A3)
-$
-FUNCTION GHSERZR 130.00 -7827.595+125.64905*T-24.1618*T*LOG(T)
-                            -4.37791E-3*T**2+34971*T**(-1);
-            2128.00 Y -26085.921+262.724183*T-42.144*T*LOG(T)
-                            -1342.895E28*T**(-9); 6000.00 N !
-
-$
-$                                                                       PHASE FCC_A1
-$
-PARAMETER G(FCC_A1,AL:VA;0) 298.15 GHSERAL; 6000.00 N !
-PARAMETER G(FCC_A1,ZR:VA;0) 298.15 7600.00-0.9*T+GHSERZR; 6000.00 N !
-PARAMETER G(FCC_A1,AL,ZR:VA;0)  298.15 -152947+21.3*T;    6000.00  N !
-
-$
-$                                                                       PHASE AL3ZR
-$
-PARAMETER G(AL3ZR,AL:ZR;0)  298.15 -47381 - 24.373*T + 3.894*T*LOG(T)
-                              +0.75*GHSERAL+0.25*GHSERZR;  6000.00  N !
-"""
-
-NICRAL_TDB = """
-
-$ The parameters of the following database follows the publication
-$ N. Dupin, I. Ansara, Thermodynamic Re-Assessment of the Ternary System
-$ Al-Cr-Ni, Calphad, 25 (2), 279-298 (2001).
-$
-$
-
-$Element     Standard state             mass [g/mol]    H_298       S_298
- ELEMENT /-   ELECTRON_GAS               .0000E+00       .0000E+00   .0000E+00!
- ELEMENT VA   VACUUM                     .0000E+00       .0000E+00   .0000E+00!
- ELEMENT AL   FCC_A1                    2.6982E+01      4.5773E+03  2.8322E+01!
- ELEMENT CR   BCC_A2                    5.1996E+01      4.0500E+03  2.3560E+01!
- ELEMENT NI   FCC_A1                    5.8690E+01      4.7870E+03  2.9796E+01!
-
- SPECIES AL2                         AL2!
- SPECIES CR2                         CR2!
- SPECIES NI2                         NI2!
-
- 
- FUNCTION UNASS      298.15  0;,,N !
-
-
- TYPE_DEFINITION % SEQ *!
- DEFINE_SYSTEM_DEFAULT E 2 !
- DEFAULT_COMMAND DEF_SYS_ELEMENT VA !
- DEFAULT_COMMAND REJECT_PHASE NEWSIGMA !
-
- DATABASE_INFO '''
- BASE TC-Ni, version 29-09-99'
-
- '
- ELEMENTS : Al, Cr, Ni'
- '
- ASSESSED SYSTEMS :'
- '
- BINARIES'
-        Al-Cr, Al-Ni, Cr-Ni'
- TERNARIES'
-        Al-Cr-Ni'
-'
- MODELLING ORDER/DISORDER:'
-'
- A1 and L12 phases are modelled with a single Gibbs energy curve.'
- They are FCC_L12#1 (A1) based on (Ni) and FCC_L12#2 (L12) based on'
- Ni3Al, differing by their site occupation.'
- The same type of relation exists for the A2 and B2 phases. There are'
- several possible sets for the phase named BCC_B2. They are either'
- disordered (A2) and correspond to the solid solution based on Cr,'
- or ordered based on the B2 compound AlNi.'
- !
-
-ASSESSED_SYSTEMS
- AL-CR(;G5 MAJ:BCC_B2/CR:CR:VA ;P3 STP:.75/1200/1)
- AL-NI(;P3 STP:.75/1200/1)
- CR-NI(;G5 MAJ:BCC_B2/CR:CR:VA C_S:BCC_B2/NI:NI:VA
-          ;P3 STP:.5/1200/2)
-              !
-			  
- TYPE_DEFINITION A GES A_P_D FCC_L12 MAGNETIC  -3.0 .28 !
- TYPE_DEFINITION E GES A_P_D FCC_A1 MAGNETIC  -3.0 .28 !
- TYPE_DEFINITION B GES A_P_D BCC_B2 MAGNETIC  -1.0 .40 !
- TYPE_DEFINITION F GES A_P_D BCC_A2 MAGNETIC  -1.0 .40 !
-
- TYPE_DEFINITION C GES A_P_D BCC_B2 DIS_PART BCC_A2 !
- TYPE_DEFINITION D GES A_P_D FCC_L12 DIS_PART FCC_A1 !
-
-$ TYPE_DEFINITION G GES A_P_D FCC_L12 C_S 2 NI:AL:VA !
-$ TYPE_DEFINITION G GES A_P_D FCC_L12 MAJ 1 NI:NI:VA !
-$ TYPE_DEFINITION W GES A_P_D BCC_B2 C_S,, NI:AL:VA !
-$ TYPE_DEFINITION W GES A_P_D BCC_B2 MAJ 1 CR:CR:VA !
-
- PHASE GAS:G %  1  1.0  !
- CONST GAS:G :AL,AL2,CR,CR2,NI,NI2 :  !
-
- PHASE LIQUID:L %  1  1.0  !
- CONST LIQUID:L :AL,CR,NI :  !
-
- PHASE FCC_A1  %E  2 1   1 !
- CONST FCC_A1  :AL,CR,NI% : VA% :  !
-
- PHASE BCC_A2  %F  2 1   3 !
- CONST BCC_A2  :AL,CR%,NI,VA : VA :  !
-
- PHASE HCP_A3  %A  2 1   .5 !
- CONST HCP_A3  :AL,CR,NI : VA% :  !
-
- PHASE BCC_B2  %BC  3 .5 .5    3 !
- CONST BCC_B2  :AL,CR,NI%,VA : AL%,CR,NI,VA : VA: !
-
- PHASE FCC_L12  %AD  3 .75   .25   1 !
- CONST FCC_L12  :AL,CR,NI : AL,CR,NI : VA :  !
-
-
- PHASE C14_LAVES % 2 2.0 1.0 !
- CONST C14_LAVES : AL,CR%,NI : AL,CR,NI : !
-
- PHASE C15_LAVES % 2 2.0 1.0 !
- CONST C15_LAVES : AL,CR%,NI : AL,CR,NI : !
-
- PHASE C36_LAVES % 2 2.0 1.0 !
- CONST C36_LAVES : AL,CR%,NI : AL,CR,NI : !
-
- PHASE SIGMA  %  3 8   4   18 !
- CONSTITUENT SIGMA  :AL,NI : CR : AL,CR%,NI :  !
-
- PHASE NEWSIGMA  %  3 10   4   16 !
- CONSTITUENT NEWSIGMA  :AL,NI : CR : AL,CR,NI :  !
-
- PHASE CHI_A12  %  3 24   10   24 !
- CONST CHI_A12  :CR,NI : CR : CR,NI :  !
-
- PHASE MTI2 % 2 1.0 2.0 !
- CONST MTI2 : CR,NI% : AL,CR,NI : !
-
-
- FUNCTION ZERO       298.15  0;,,N !
- FUNCTION DP         298.15  +P-101325;,,N !
- FUNCTION TROIS 298.15 3;,,N !
- FUNCTION UNTIER 298.15 TROIS**(-1);,,N !
-
-$****************************************************************************
-$
-$                                                            UNARY PARAMETERS
-$
-$----------------------------------------------------------------------------
-$
-$                                                                          Al
-$
-$                                                                   FUNCTIONS
-$
- FUNCTION F154T      298.15
-    +323947.58-25.1480943*T-20.859*T*LN(T)
-    +4.5665E-05*T**2-3.942E-09*T**3-24275.5*T**(-1);
-                    4300.0  Y
-    +342017.233-54.0526109*T-17.7891*T*LN(T)+6.822E-05*T**2
-    -1.91111667E-08*T**3-14782200*T**(-1);
-                    8200.0  Y
-    +542396.07-411.214335*T+22.2419*T*LN(T)-.00349619*T**2
-    +4.0491E-08*T**3-2.0366965E+08*T**(-1);  1.00000E+04  N !
-$
- FUNCTION F625T      298.15
-    +496408.232+35.479739*T-41.6397*T*LN(T)
-    +.00249636*T**2-4.90507333E-07*T**3+85390.3*T**(-1);
-                     900.00  Y
-    +497613.221+17.368131*T-38.85476*T*LN(T)-2.249805E-04*T**2
-    -9.49003167E-09*T**3-5287.23*T**(-1);  2.80000E+03  N !
-$
- FUNCTION GHSERAL    298.15
-    -7976.15+137.093038*T-24.3671976*T*LN(T)
-    -.001884662*T**2-8.77664E-07*T**3+74092*T**(-1);
-                     700.00  Y
-    -11276.24+223.048446*T-38.5844296*T*LN(T)
-    +.018531982*T**2-5.764227E-06*T**3+74092*T**(-1);
-                     933.60  Y
-    -11278.378+188.684153*T-31.748192*T*LN(T)
-    -1.231E+28*T**(-9);,,  N !
-$
- FUNCTION GHCPAL     298.15  +5481-1.8*T+GHSERAL;,,N !
-$
- FUNCTION GBCCAL     298.15  +10083-4.813*T+GHSERAL;,,N !
-$
- FUNCTION GLIQAL     298.14
-    +11005.029-11.841867*T+7.934E-20*T**7+GHSERAL;
-                     933.59  Y
-    +10482.282-11.253974*T+1.231E+28*T**(-9)+GHSERAL;,,N !
-$
-$                                                                   GAS PHASE
-$
- PARAMETER G(GAS,AL;0)  298.15  +F154T+R*T*LN(1E-05*P);,,N REF184 !
- PARAMETER G(GAS,AL2;0)  298.15  +F625T+R*T*LN(1E-05*P);,,N REF448 !
-$
-$                                                                LIQUID PHASE
-$
- PARAMETER   G(LIQUID,AL;0)   298.13
-      +11005.029-11.841867*T+7.934E-20*T**7+GHSERAL;
-                                933.60  Y
-      +10482.382-11.253974*T+1.231E+28*T**(-9)
-      +GHSERAL;,,N 91DIN !
-$
-$                                                                FCC_A1 PHASE
-$
- PARAMETER G(FCC_A1,AL:VA;0)  298.15  +GHSERAL;,,N 91DIN !
-$
-$                                                                BCC_A2 PHASE
-$
- PARAMETER G(BCC_A2,AL:VA;0)  298.15  +GBCCAL;,,N 91DIN !
-   FUNC B2ALVA 295.15 10000-T;,,N !
-   FUNC LB2ALVA 298.15 150000;,,N !
- PARAMETER L(BCC_A2,AL,VA:VA;0)  298.15  B2ALVA+LB2ALVA;,,N 99DUP !
-$
-$                                                                HCP_A3 PHASE
-$
- PARAMETER G(HCP_A3,AL:VA;0)  298.15  +GHCPAL;,,N 91DIN !
-$
-$                                                                BCC_B2 PHASE
-$
- PARAMETER G(BCC_B2,AL:VA:VA;0)  298.15  .5*B2ALVA-.5*LB2ALVA;,,N 99DUP !
- PARAMETER G(BCC_B2,VA:AL:VA;0)  298.15  .5*B2ALVA-.5*LB2ALVA;,,N 99DUP !
-$
-$                                                              ALTI_L10 PHASE
-$
- PARAMETER G(ALTI_L10,AL:AL;0) 298.15 2*GHSERAL+4;,,N COST507 !
-$
-$                                                            ALTI3_DO19 PHASE
-$
- PARAMETER G(ALTI3_DO19,AL:AL;0) 298.15 +4*GHCPAL;,,N COST507 !
-$
-$                                                             C14_LAVES PHASE
-$
- PARAMETER G(C14_LAVES,AL:AL;0) 298.15 +3*GHSERAL+15000;,,N 95DUP8 !
-$
-$                                                             C15_LAVES PHASE
-$
- PARAMETER G(C15_LAVES,AL:AL;0) 298.15 +3*GHSERAL+15000;,,N REFLAV !
-$
-$                                                             C36_LAVES PHASE
-$
- PARAMETER G(C36_LAVES,AL:AL;0) 298.15 +3*GHSERAL+15000;,,N REFLAV !
-$
-$                                                                 H_L21 PHASE
-$
- PARAMETER G(H_L21,AL:AL:VA;0) 298.15 +10000-T+GBCCAL;,,N 95DUP8 !
-$
-$                                                             NI3TI_DO24 PHASE
-$
- PARAMETER G(NI3TI_DO24,AL:AL;0) 298.15 GHCPAL;,,N 95DUP8 !
-$
-$----------------------------------------------------------------------------
-$
-$                                                                          Cr
-$
-$                                                                   FUNCTIONS
-$
- FUNCTION F7454T     298.15
-    +390765.331-31.5192154*T-21.36083*T*LN(T)
-    +7.253215E-04*T**2-1.588679E-07*T**3+10285.15*T**(-1);
-                     1100.0  Y
-    +393886.928-44.107465*T-19.96003*T*LN(T)+.001513089*T**2
-    -4.23648333E-07*T**3-722515*T**(-1);
-                     2000.0  Y
-    +421372.003-231.888524*T+5.362886*T*LN(T)-.00848877*T**2
-    +2.984635E-07*T**3-6015405*T**(-1);
-                     3300.0  Y
-    +305164.698+251.019831*T-55.20304*T*LN(T)+.005324585*T**2
-    -2.850405E-07*T**3+34951485*T**(-1);
-                     5100.0  Y
-    +1069921.1-1708.93262*T+175.0508*T*LN(T)-.025574185*T**2
-    +4.94447E-07*T**3-4.4276355E+08*T**(-1);
-                     7600.0  Y
-    -871952.838+1686.47356*T-204.5589*T*LN(T)+.007475225*T**2
-    -4.618745E-08*T**3+1.423504E+09*T**(-1);  1.00000E+04  N !
-$
- FUNCTION F7735T     298.15  +598511.402+41.5353219*T-40.56798*T*LN(T)
-    +.004961847*T**2-1.61216717E-06*T**3+154422.85*T**(-1);
-                     800.00  Y
-    +613345.232-104.20799*T-19.7643*T*LN(T)-.007085085*T**2
-    -4.69883E-07*T**3-1738066.5*T**(-1);
-                     1400.0  Y
-    +642608.843-369.286259*T+17.64743*T*LN(T)-.02767321*T**2
-    +1.605906E-06*T**3-5831655*T**(-1);
-                     2300.0  Y
-    +553119.895+159.188556*T-52.07969*T*LN(T)-.004229401*T**2
-    +1.5939925E-07*T**3+14793625*T**(-1);
-                     3900.0  Y
-    +347492.339+623.137624*T-105.0428*T*LN(T)+3.9699545E-04*T**2
-    +1.51783483E-07*T**3+1.4843765E+08*T**(-1);
-                     5800.0  Y
-    -484185.055+2598.25559*T-334.7145*T*LN(T)+.028597625*T**2
-    -4.97520167E-07*T**3+7.135805E+08*T**(-1);  6.00000E+03  N !
-$
- FUNCTION GHSERCR    298.14
-    -8856.94+157.48*T-26.908*T*LN(T)
-    +.00189435*T**2-1.47721E-06*T**3+139250*T**(-1);
-                     2180.0  Y
-    -34869.344+344.18*T-50*T*LN(T)-2.88526E+32*T**(-9);,,N !
-$
- FUNCTION GCRLIQ     298.15
-    +24339.955-11.420225*T+2.37615E-21*T**7+GHSERCR;
-                     2180.0  Y
-    -16459.984+335.616316*T-50*T*LN(T);,,N !
-$
- FUNCTION GFCCCR     298.15  +7284+.163*T+GHSERCR;,,N !
-$
- FUNCTION GHCPCR     298.15  +4438+GHSERCR;,,N !
-$
- FUNCTION ACRBCC     298.15  +1.7E-05*T+9.2E-09*T**2;,,N !
- FUNCTION BCRBCC     298.15  +1+2.6E-11*P;,,N !
- FUNCTION CCRBCC     298.15  2.08E-11;,,N !
- FUNCTION DCRBCC     298.15  +1*LN(BCRBCC);,,N !
- FUNCTION VCRBCC     298.15  +7.188E-06*EXP(ACRBCC);,,N !
- FUNCTION ECRBCC     298.15  +1*LN(CCRBCC);,,N !
- FUNCTION XCRBCC     298.15  +1*EXP(.8*DCRBCC)-1;,,N !
- FUNCTION YCRBCC     298.15  +VCRBCC*EXP(-ECRBCC);,,N !
- FUNCTION ZCRBCC     298.15  +1*LN(XCRBCC);,,N !
- FUNCTION GPCRBCC    298.15  +YCRBCC*EXP(ZCRBCC);,,N !
-$
- FUNCTION ACRLIQ     298.15  +1.7E-05*T+9.2E-09*T**2;,,N !
- FUNCTION BCRLIQ     298.15  +1+4.65E-11*P;,,N !
- FUNCTION CCRLIQ     298.15  3.72E-11;,,N !
- FUNCTION DCRLIQ     298.15  +1*LN(BCRLIQ);,,N !
- FUNCTION VCRLIQ     298.15  +7.653E-06*EXP(ACRLIQ);,,N !
- FUNCTION ECRLIQ     298.15  +1*LN(CCRLIQ);,,N !
- FUNCTION XCRLIQ     298.15  +1*EXP(.8*DCRLIQ)-1;,,N !
- FUNCTION YCRLIQ     298.15  +VCRLIQ*EXP(-ECRLIQ);,,N !
- FUNCTION ZCRLIQ     298.15  +1*LN(XCRLIQ);,,N !
- FUNCTION GPCRLIQ    298.15  +YCRLIQ*EXP(ZCRLIQ);,,N !
-$
-$                                                                   GAS PHASE
-$
- PARAMETER G(GAS,CR;0)  298.15  +F7454T+R*T*LN(1E-05*P);,,N REF4465 !
- PARAMETER G(GAS,CR2;0)  298.15  +F7735T+R*T*LN(1E-05*P);,,  N REF4591 !
-$
-$                                                                LIQUID PHASE
-$
- PARAMETER G(LIQUID,CR;0)  298.15  +GCRLIQ+GPCRLIQ;,,  N 91DIN !
-$
-$                                                                FCC_A1 PHASE
-$
- PARAMETER G(FCC_A1,CR:VA;0)  298.15  +GFCCCR+GPCRBCC;,,N 89DIN !
- PARAMETER TC(FCC_A1,CR:VA;0)  298.15  -1109;,,N 89DIN !
- PARAMETER BMAGN(FCC_A1,CR:VA;0)  298.15  -2.46;,,N 89DIN !
-$
-$                                                                BCC_A2 PHASE
-$
- PARAMETER G(BCC_A2,CR:VA;0)  298.15  +GHSERCR+GPCRBCC;,,N 91DIN !
- PARAMETER TC(BCC_A2,CR:VA;0)  298.15  -311.5;,,N 89DIN ! 
- PARAMETER BMAGN(BCC_A2,CR:VA;0)  298.15  -.008;,,N 89DIN !
- PARAMETER L(BCC_A2,CR,VA:VA;0)  298.15  100000;,,N 99DUP6 !   
-$
-$                                                                HCP_A3 PHASE
-$
- PARAMETER G(HCP_A3,CR:VA;0)  298.15  +GHCPCR;,,N 91DIN !
- PARAMETER TC(HCP_A3,CR:VA;0)  298.15  -1109;,,N 89DIN !
- PARAMETER BMAGN(HCP_A3,CR:VA;0)  298.15  -2.46;,,N 89DIN !
-$
-$                                                                BCC_B2 PHASE
-$
- PARAMETER G(BCC_B2,CR:VA:VA;0)  298.15  0;,,N 99DUP6 !
- PARAMETER G(BCC_B2,VA:CR:VA;0)  298.15  0;,,N 99DUP6 !
-$
-$                                                               CHI_A12 PHASE
-$
- PARAMETER G(CHI_A12,CR:CR:CR;0)  298.15
-     +48*GFCCCR+10*GHSERCR+109000+123*T;,,N 87GUS !
-$
-$                                                            ALTI3_DO19 PHASE
-$
- PARAMETER G(ALTI3_DO19,CR:CR;0) 298.15 +4*GHCPCR;,,N COST507 !
-$
-$                                                             C14_LAVES PHASE
-$
- PARAMETER G(C14_LAVES,CR:CR;0) 298.15 +3*GHSERCR+15000;,,N REFLAV !
-$
-$                                                             C15_LAVES PHASE
-$
- PARAMETER G(C15_LAVES,CR:CR;0) 298.15 +3*GHSERCR+15000;,,N REFLAV !
-$
-$                                                             C36_LAVES PHASE
-$
- PARAMETER G(C36_LAVES,CR:CR;0) 298.15 +3*GHSERCR+15000;,,N REFLAV !
-$
-$                                                                 MTI2 PHASE
-$
- PARAMETER G(MTI2,CR:CR;0)  298.15 3*GHSERCR+15000;,,N 99DUP9  !
-$
-$                                                             NI3TI_DO24 PHASE
-$
- PARAMETER G(NI3TI_DO24,CR:CR;0) 298.15 GHCPCR;,,N 95DUP9 !
-$
-$                                                              ALTI_L10 PHASE
-$
- PARAMETER G(ALTI_L10,CR:CR;0) 298.15 2*GFCCCR;,,N COST507 !
-$
-$----------------------------------------------------------------------------
-$
-$                                                                          Ni
-$
-$                                                                   FUNCTIONS
-$
- FUNCTION F13191T    298.15
-    +417658.868-44.7777921*T-20.056*T*LN(T)
-    -.0060415*T**2+1.24774E-06*T**3-16320*T**(-1);
-                     800.00  Y
-    +413885.448+9.41787679*T-28.332*T*LN(T)+.00173115*T**2
-    -8.399E-08*T**3+289050*T**(-1);
-                     3900.0  Y
-    +440866.732-62.5810038*T-19.819*T*LN(T)+5.067E-04*T**2
-    -4.93233333E-08*T**3-15879735*T**(-1);
-                     7600.0  Y
-    +848806.287-813.398164*T+64.69*T*LN(T)-.00731865*T**2
-    +8.71833333E-08*T**3-3.875846E+08*T**(-1);  10000.  N !
-$
- FUNCTION F13265T    298.15
-    +638073.279-68.1901928*T-24.897*T*LN(T)
-    -.0313584*T**2+5.93355333E-06*T**3-14215*T**(-1);
-                     800.00  Y
-    +611401.772+268.084821*T-75.25401*T*LN(T)+.01088525*T**2
-    -7.08741667E-07*T**3+2633835*T**(-1);
-                     2100.0  Y
-    +637459.339+72.0712678*T-48.587*T*LN(T)-9.09E-05*T**2
-    +9.12933333E-08*T**3-1191755*T**(-1);
-                     4500.0 Y
-    +564540.781+329.599011*T-80.11301*T*LN(T)+.00578085*T**2
-    -1.08841667E-07*T**3+29137900*T**(-1);  6000.0  N !
-$
- FUNCTION GHSERNI    298.14
-    -5179.159+117.854*T-22.096*T*LN(T)
-    -.0048407*T**2;
-                     1728.0  Y
-    -27840.655+279.135*T-43.1*T*LN(T)+1.12754E+31*T**(-9);,,  N   !
-$
- FUNCTION GHCPNI     298.15  +1046+1.2552*T+GHSERNI;,,N !
-$
- FUNCTION GBCCNI     298.15  +8715.084-3.556*T+GHSERNI;,,,   N !
-$
-$                                                                   GAS PHASE
-$
- PARAMETER G(GAS,NI;0)  298.15  +F13191T+R*T*LN(1E-05*P);,,N REF7504 !
- PARAMETER G(GAS,NI2;0)  298.15 +F13265T+R*T*LN(1E-05*P);,,N REF7553 !
-$
-$                                                                LIQUID PHASE
-$
- PARAMETER G(LIQUID,NI;0) 298.13
-      +16414.686-9.397*T-3.82318E-21*T**7+GHSERNI;
-                            1728.0  Y
-      +18290.88-10.537*T-1.12754E+31*T**(-9)
-      +GHSERNI;,,N 91DIN !
-$
-$                                                                FCC_A1 PHASE
-$
- PARAMETER G(FCC_A1,NI:VA;0)  298.15  +GHSERNI;,,N 91DIN !
- PARAMETER TC(FCC_A1,NI:VA;0)  298.15  633;,,N 89DIN !
- PARAMETER BMAGN(FCC_A1,NI:VA;0)  298.15  .52;,,N 89DIN !
-$
-$                                                                BCC_A2 PHASE
-$
- PARAMETER G(BCC_A2,NI:VA;0)  298.15  +GBCCNI;,,N 91DIN !
- PARAMETER TC(BCC_A2,NI:VA;0)  298.15  575;,,N 89DIN !
- PARAMETER BMAGN(BCC_A2,NI:VA;0)  298.15  .85;,,N 89DIN !
-   FUNC B2NIVA 295.15 +162397.3-27.40575*T;,,N !
-   FUNC LB2NIVA 298.15 -64024.38+26.49419*T;,,N !
- PARAMETER L(BCC_A2,NI,VA:VA;0)  298.15  B2NIVA+LB2NIVA;,,N 99DUP !   
-$
-$                                                                HCP_A3 PHASE
-$
- PARAMETER G(HCP_A3,NI:VA;0)  298.15  +GHCPNI;,,N 91DIN !
- PARAMETER TC(HCP_A3,NI:VA;0)  298.15  633;,,N 86FER1 !
- PARAMETER BMAGN(HCP_A3,NI:VA;0)  298.15  .52;,,N 86FER1 !
-$
-$                                                                BCC_B2 PHASE
-$
- PARAMETER G(BCC_B2,VA:NI:VA;0)  298.15  .5*B2NIVA-.5*LB2NIVA;,,N 99DUP !
- PARAMETER G(BCC_B2,NI:VA:VA;0)  298.15  .5*B2NIVA-.5*LB2NIVA;,,N 99DUP !
-$
-$                                                             NI3TI_DO24 PHASE
-$
- PARAMETER G(NI3TI_DO24,NI:NI;0) 298.15 +GHCPNI;,,N 90SAU !
-$
-$                                                            ALTI3_DO19 PHASE
-$
- PARAMETER G(ALTI3_DO19,NI:NI;0) 298.15 +4*GHCPNI;,,N COST507 !
-$
-$                                                             C14_LAVES PHASE
-$
- PARAMETER G(C14_LAVES,NI:NI;0) 298.15 +15000+3*GHSERNI;,,N REFLAV !
-$
-$                                                             C15_LAVES PHASE
-$
- PARAMETER G(C15_LAVES,NI:NI;0) 298.15 +15000+3*GHSERNI;,,N REFLAV !
-$
-$                                                             C36_LAVES PHASE
-$
- PARAMETER G(C36_LAVES,NI:NI;0) 298.15 +15000+3*GHSERNI;,,N REFLAV !
-$
-$                                                                 H_L21 PHASE
-$
- PARAMETER G(H_L21,NI:NI:NI;0) 298.15 +2*GBCCNI;,,N 95DUP8 !
- PARAMETER G(H_L21,NI:NI:VA;0) 298.15 +100000+GHSERNI;,,N 95DUP8 !
-$
-$                                                                 MTI2 PHASE
-$
- PARAMETER G(MTI2,NI:NI;0)  298.15 3*GHSERNI+15000;,,N 99DUP9  !
-$
-$****************************************************************************
-$
-$                                                           BINARY PARAMETERS
-$
-$----------------------------------------------------------------------------
-$
-$                                                                       Al-Cr
-$                             Mainly from Saunders (COST507)
-$                             Metastable B2 and L12 from revision of Al-Cr-Ni
-$
-$                                                                LIQUID PHASE
-$
- PARAMETER L(LIQUID,AL,CR;0)  298.15  -29000;,,N 91SAU1 !
- PARAMETER L(LIQUID,AL,CR;1)  298.15  -11000;,,N 91SAU1 !
-$
-$                                                                FCC_A1 PHASE
-$
- PARAMETER G(FCC_A1,AL,CR:VA;0)  298.15  -45900+6*T;,,N 91SAU1 !
-$
-$                                                                BCC_A2 PHASE
-$
- PARAMETER G(BCC_A2,AL,CR:VA;0)  298.15  -54900+10*T;,,N 91SAU1 ! 
-$
-$                                                                BCC_B2 PHASE
-$                                                                  metastable
-$ Present work: july 1999, study of Al-Cr-Ni, revision of NDTH. The B2
-$ phase is not stabilized enough to become stable in the Al-Cr. It is
-$ thus not in agreement with "T. Helander, and O. Tolochko, J. of Phase
-$ Eq, 20 (1) 1999, 57-60." Further study on the extension of the B2 phase
-$ towards AlCr in Al-Cr-Ni would be desirable.
- PARAMETER G(BCC_B2,AL:CR:VA;0)  298.15  -2000;,,N 99DUP6  !
- PARAMETER G(BCC_B2,CR:AL:VA;0)  298.15  -2000;,,N 99DUP6 !
-$
-$                                                               FCC_L12 PHASE
-$                                                                  metastable
-$ Present work: july 1999, study of Al-Cr-Ni, revision of NDTH.
-     FUN U1ALCR  298.15 -830;,,N  99DUP6 !
-     FUN U3ALCR  298.15 0.0; 6000.00   99DUP6 !
-     FUN U4ALCR  298.15 0.0; 6000.00 N  99DUP6 !
-   FUNCTION L04ALCR 298.15 U3ALCR;,,N !
-   FUNCTION L14ALCR 298.15 U4ALCR;,,N !
-   FUNCTION ALCR3 298.15 3*U1ALCR;,,N !
-   FUNCTION AL2CR2 298.15 4*U1ALCR;,,N !
-   FUNCTION AL3CR 298.15 3*U1ALCR;,,N !
- PARAMETER G(FCC_L12,CR:AL:VA;0)  298.15  +ALCR3;,,  N  99DUP6 !
- PARAMETER G(FCC_L12,AL:CR:VA;0)  298.15  +AL3CR;,,  N  99DUP6 !
- PARAMETER L(FCC_L12,AL,CR:AL:VA;0) 298.15
-     -1.5*ALCR3+1.5*AL2CR2+1.5*AL3CR;,,N 99DUP6 !
- PARAMETER L(FCC_L12,AL,CR:CR:VA;0) 298.15
-     +1.5*ALCR3+1.5*AL2CR2-1.5*AL3CR;,,N 99DUP6 !
- PARAMETER L(FCC_L12,AL,CR:AL:VA;1) 298.15
-     +0.5*ALCR3-1.5*AL2CR2+1.5*AL3CR;,,N 99DUP6 !
- PARAMETER L(FCC_L12,AL,CR:CR:VA;1) 298.15
-     -1.5*ALCR3+1.5*AL2CR2-0.5*AL3CR;,,N 99DUP6 !
- PARAMETER L(FCC_L12,*:AL,CR:VA;0) 298.15 +L04ALCR;,,N 99DUP6 !
- PARAMETER L(FCC_L12,*:AL,CR:VA;1) 298.15 +L14ALCR;,,N 99DUP6 !
- PARAMETER L(FCC_L12,AL,CR:*:VA;0) 298.15 +3*L04ALCR;,,N 99DUP6 !
- PARAMETER L(FCC_L12,AL,CR:*:VA;1) 298.15 +3*L14ALCR;,,N 99DUP6 !
-$
-$                                                               AL11CR2 PHASE
-$
- PHASE AL11CR2  %  3 10   1   2 !
- CONST AL11CR2  :AL : AL : CR : !
- PARAMETER G(AL11CR2,AL:AL:CR;0)  298.15
-     +11*GHSERAL+2*GHSERCR-175500+25.805*T;,,N 91SAU1 !
-$
-$                                                               AL13CR2 PHASE
-$
- PHASE AL13CR2  %  2 13   2 !
- CONST AL13CR2  :AL : CR :  !
- PARAMETER G(AL13CR2,AL:CR;0)  298.15
-     +13*GHSERAL+2*GHSERCR-174405+22.2*T;,,N 91SAU1 !
-$
-$                                                                 AL4CR PHASE
-$
- PHASE AL4CR  %  2 4   1 !
- CONST AL4CR  :AL : CR :  !
- PARAMETER G(AL4CR,AL:CR;0)  298.15
-     +4*GHSERAL+GHSERCR-89025+19.05*T;,,N 91SAU1 !
-$
-$                                                              AL8CR5_H PHASE
-$
- PHASE AL8CR5_H  %  2 8   5 !
- CONST AL8CR5_H  :AL : CR :  !
- PARAMETER G(AL8CR5_H,AL:CR;0)  298.15
-     +8*GHSERAL+5*GHSERCR-147732-58.5*T;,,N 91SAU1 !
-$
-$                                                              AL8CR5_L PHASE
-$
- PHASE AL8CR5_L  %  2 8   5 !
- CONST AL8CR5_L  :AL : CR :  !
- PARAMETER G(AL8CR5_L,AL:CR;0)  298.15
-     +8*GHSERAL+5*GHSERCR-229515;,,N 91SAU1 !
-$
-$                                                              AL9CR4_H PHASE
-$
- PHASE AL9CR4_H  %  2 9   4 !
- CONST AL9CR4_H  :AL : CR :  !
- PARAMETER G(AL9CR4_H,AL:CR;0)  298.15
-     +9*GHSERAL+4*GHSERCR-134433-56.16*T;,,N 91SAU1 !
-$
-$                                                              AL9CR4_L PHASE
-$
- PHASE AL9CR4_L  %  2 9   4 !
- CONST AL9CR4_L  :AL : CR :  !
- PARAMETER G(AL9CR4_L,AL:CR;0)  298.15
-     +9*GHSERAL+4*GHSERCR-230750+16.094*T;,,N 91SAU1 !
-$
-$                                                                 ALCR2 PHASE
-$
- PHASE ALCR2  %  2 1   2 !
- CONST ALCR2  :AL : CR :  !
- PARAMETER G(ALCR2,AL:CR;0)  298.15
-     +GHSERAL+2*GHSERCR-32700-8.79*T;,,N 91SAU1 !
-$
-$                                                            AL3TI_DO22 PHASE
-$                                                                  metastable
-$
- PARAMETER G(AL3TI_DO22,AL:CR;0)  298.15
-     +3*GHSERAL+GHSERCR-53000;,,N COST507 !
-$
-$                                                            NI3TI_DO24 PHASE
-$                                                                  metastable
-$
- PARA G(NI3TI_DO24,CR:AL;0)  298.15  .25*GHCPAL+.75*GHCPCR;,,N LINEAR  !
- PARA G(NI3TI_DO24,AL:CR;0)  298.15  .75*GHCPAL+.25*GHCPCR;,,N LINEAR  !
-$
-$                                                                 MTI2 PHASE
-$                                                                  metastable
-$
- PARA G(MTI2,CR:AL;0)  298.15  +GHSERCR+2*GHSERAL;,,N LINEAR  !
-$
-$                                                            ALTI3_DO19 PHASE
-$                                                                  metastable
-$
- PARA G(ALTI3_DO19,CR:AL;0)  298.15  +GHCPAL+3*GHCPCR;,,N COST507 !
- PARA G(ALTI3_DO19,AL:CR;0)  298.15  +3*GHCPAL+GHCPCR;,,N COST507 !
- PARA L(ALTI3_DO19,AL,CR:AL;0)  298.15  1E-04;,,N  COST507 !
- PARA L(ALTI3_DO19,AL:AL,CR;0)  298.15  1E-04;,,N COST507 !
- PARA L(ALTI3_DO19,CR:AL,CR;0)  298.15  1E-04;,,N COST507 !
- PARA L(ALTI3_DO19,AL,CR:CR;0)  298.15  1E-04;,,N COST507 !
-$
-$                                                              ALTI_L10 PHASE
-$                                                                  metastable
-$
- PARA G(ALTI_L10,CR:AL;0)  298.15  -25000+3*T+GHSERAL+GFCCCR;,,N COST507 !
- PARA G(ALTI_L10,AL:CR;0)  298.15  -25000+3*T+GHSERAL+GFCCCR;,,N COST507 !
- PARA L(ALTI_L10,AL,CR:AL;0)  298.15  1E-04;,,N COST507 !
- PARA L(ALTI_L10,AL:AL,CR;0)  298.15  1E-04;,,N COST507 !
- PARA L(ALTI_L10,CR:AL,CR;0)  298.15  1E-04;,,N COST507 !
- PARA L(ALTI_L10,AL,CR:CR;0)  298.15  1E-04;,,N COST507 !
-$
-$                                                                 SIGMA PHASE
-$                                                                  metastable
-$
- PARA G(SIGMA,AL:CR:AL;0)  298.15
-   8*GHSERAL+4*GHSERCR+18*GBCCAL+UNASS;,,N 99LEE !
- PARA G(SIGMA,AL:CR:CR;0)  298.15
-   8*GHSERAL+4*GHSERCR+18*GHSERCR+UNASS;,,N 99LEE !
-$
-$                                                              NEWSIGMA PHASE
-$                                                                  metastable
-$
- PARA G(NEWSIGMA,AL:CR:AL;0)  298.15
-   +10*GHSERAL+4*GHSERCR+16*GBCCAL;,,N LINEAR !
- PARA G(NEWSIGMA,AL:CR:CR;0)  298.15
-   +10*GHSERAL+4*GHSERCR+16*GHSERCR;,,N LINEAR !
-$
-$                                                             C14_LAVES PHASE
-$                                                                  metastable
-$
- PARAMETER G(C14_LAVES,CR:AL;0)  298.15
-     +2*GHSERCR+GHSERAL;,,N LINEAR !
- PARAMETER G(C14_LAVES,AL:CR;0) 298.15 
-     +GHSERCR+2*GHSERAL;,,N LINEAR !
-$
-$                                                             C15_LAVES PHASE
-$                                                                  metastable
-$
- PARAMETER G(C15_LAVES,CR:AL;0)  298.15
-     +2*GHSERCR+GHSERAL;,,N LINEAR !
- PARAMETER G(C15_LAVES,AL:CR;0) 298.15 
-     +GHSERCR+2*GHSERAL;,,N LINEAR !
-$
-$                                                             C36_LAVES PHASE
-$                                                                  metastable
-$
- PARAMETER G(C36_LAVES,CR:AL;0)  298.15
-     +2*GHSERCR+GHSERAL;,,N LINEAR !
- PARAMETER G(C36_LAVES,AL:CR;0) 298.15 
-     +GHSERCR+2*GHSERAL;,,N LINEAR !
-$
-$----------------------------------------------------------------------------
-$
-$                                                                       Al-Ni
-$                     Mainly from ND thesis,
-$                     slighly revised to get better solvus at low temperature
-$
-$                                                                LIQUID PHASE
-$
- PARAMETER L(LIQUID,AL,NI;0)  298.15 -207109.28+41.31501*T;,,N 95DUP3 !
- PARAMETER L(LIQUID,AL,NI;1)  298.15 -10185.79+5.8714*T;,,N 95DUP3 !
- PARAMETER L(LIQUID,AL,NI;2)  298.15 +81204.81-31.95713*T;,,N 95DUP3 !
- PARAMETER L(LIQUID,AL,NI;3)  298.15  +4365.35-2.51632*T;,,N 95DUP3 !
- PARAMETER L(LIQUID,AL,NI;4)  298.15  -22101.64+13.16341*T;,,N 95DUP3 !
-$
-$                                                                FCC_A1 PHASE
-$
- PARAMETER TC(FCC_A1,AL,NI:VA;0)  298.15  -1112;,,N 95DUP3 !
- PARAMETER TC(FCC_A1,AL,NI:VA;1)  298.15  1745;,,N 95DUP3 !
- PARAMETER G(FCC_A1,AL,NI:VA;0)  298.15  -162407.75+16.212965*T;,,N 95DUP3 !
- PARAMETER G(FCC_A1,AL,NI:VA;1)  298.15  +73417.798-34.914168*T;,,N 95DUP3 !   
- PARAMETER G(FCC_A1,AL,NI:VA;2)  298.15  +33471.014-9.8373558*T;,,N 95DUP3 !   
- PARAMETER G(FCC_A1,AL,NI:VA;3)  298.15  -30758.01+10.25267*T;,,N 95DUP3 !
-$
-$                                                                BCC_A2 PHASE
-$                                                                  metastable
-$
-   FUNC B2ALNI 295.15 -152397.3+26.40575*T;,,N !
-   FUNC LB2ALNI 298.15 -52440.88+11.30117*T;,,N !
- PARAMETER L(BCC_A2,AL,NI:VA;0)  298.15  B2ALNI+LB2ALNI;,,N 99DUP!   
-$
-$                                                                HCP_A3 PHASE
-$                                                                  metastable
-$
- PARAMETER TC(HCP_A3,AL,NI:VA;0)  298.15  -1112;,,N 95DUP8 !
- PARAMETER TC(HCP_A3,AL,NI:VA;1)  298.15  1745;,,N 95DUP8 !
- PARAMETER L(HCP_A3,AL,NI:VA;0)  298.15  -162407.75+16.212965*T;,,N 95DUP8 !
- PARAMETER L(HCP_A3,AL,NI:VA;1)  298.15  +73417.798-34.914168*T;,,N 95DUP8 !   
- PARAMETER L(HCP_A3,AL,NI:VA;2)  298.15  +33471.014-9.8373558*T;,,N 95DUP8 !   
- PARAMETER L(HCP_A3,AL,NI:VA;3)  298.15  -30758.01+10.25267*T;,,N 95DUP8 !
-$
-$                                                                BCC_B2 PHASE
-$
- PARAMETER G(BCC_B2,AL:NI:VA;0)  298.15  .5*B2ALNI-.5*LB2ALNI;,,N 99DUP !
- PARAMETER G(BCC_B2,NI:AL:VA;0)  298.15  .5*B2ALNI-.5*LB2ALNI;,,N 99DUP !
-$
-$                                                               FCC_L12 PHASE
-$
-     FUN UALNI 298.15 -22212.8931+4.39570389*T;,,,N 99DUP3 !
-     FUN U1ALNI 298.15 2*UNTIER*UALNI;,,,N 99DUP3 !
-     FUN U3ALNI 298.15 0;,,,N 99DUP3 !
-     FUN U4ALNI 298.15 7203.60609-3.74273030*T;,,,N 99DUP3 !
-   FUNCTION L04ALNI 298.15 U3ALNI;,,N 99DUP3 !
-   FUNCTION L14ALNI 298.15 U4ALNI;,,N 99DUP3 !
-   FUNCTION ALNI3   298.15 +3*U1ALNI;,,,N 99DUP3 !
-   FUNCTION AL2NI2  298.15 +4*U1ALNI;,,,N 99DUP3 !
-   FUNCTION AL3NI   298.15 +3*U1ALNI;,,,N 99DUP3 !
- PARAMETER G(FCC_L12,NI:AL:VA;0)  298.15  +ALNI3;,,N 99DUP3 !
- PARAMETER G(FCC_L12,AL:NI:VA;0)  298.15  +AL3NI;,,N 99DUP3 !
- PARAMETER L(FCC_L12,AL,NI:AL:VA;0) 298.15
-     -1.5*ALNI3+1.5*AL2NI2+1.5*AL3NI;,,N 99DUP3 !
- PARAMETER L(FCC_L12,AL,NI:NI:VA;0) 298.15
-     +1.5*ALNI3+1.5*AL2NI2-1.5*AL3NI;,,N 99DUP3 !
- PARAMETER L(FCC_L12,AL,NI:AL:VA;1) 298.15
-     +0.5*ALNI3-1.5*AL2NI2+1.5*AL3NI;,,N 99DUP3 !
- PARAMETER L(FCC_L12,AL,NI:NI:VA;1) 298.15
-     -1.5*ALNI3+1.5*AL2NI2-0.5*AL3NI;,,N 99DUP3 !
- PARAMETER L(FCC_L12,*:AL,NI:VA;0) 298.15 +L04ALNI;,,N 99DUP3 !
- PARAMETER L(FCC_L12,*:AL,NI:VA;1) 298.15 +L14ALNI;,,N 99DUP3 !
- PARAMETER L(FCC_L12,AL,NI:*:VA;0) 298.15 +3*L04ALNI;,,N 99DUP3 !
- PARAMETER L(FCC_L12,AL,NI:*:VA;1) 298.15 +3*L14ALNI;,,N 99DUP3 !
-$
-$                                                                AL3NI1 PHASE
-$
- PHASE AL3NI1  %  2 .75   .25 !
- CONST AL3NI1  :AL : NI :  !
- PARAMETER G(AL3NI1,AL:NI;0)  298.15
- -48483.73+12.29913*T
- +.75*GHSERAL+.25*GHSERNI;,,N 95DUP3 !
-$
-$                                                                AL3NI2 PHASE
-$
- PHASE AL3NI2  %  3 3   2   1 !
- CONST AL3NI2  :AL : AL,NI% : NI,VA% :  !
- PARAMETER  G(AL3NI2,AL:AL:NI;0)  298.15  +5*GBCCAL+GBCCNI
-     -39465.978+7.89525*T;,,N 95DUP3 !
- PARAMETER G(AL3NI2,AL:NI:NI;0)  298.15  +3*GBCCAL+3*GBCCNI
-     -427191.9+79.21725*T;,,N 95DUP3 !
- PARAMETER  G(AL3NI2,AL:AL:VA;0) 298.15  +5*GBCCAL
-     +30000-3*T;,,N 95DUP3 !
- PARAMETER  G(AL3NI2,AL:NI:VA;0)  298.15  +3*GBCCAL+2*GBCCNI
-     -357725.92+68.322*T;,,N 95DUP3 !
- PARAMETER  L(AL3NI2,AL:AL,NI:*;0)  298.15
-     -193484.18+131.79*T;,,N 95DUP3 !
- PARAMETER  L(AL3NI2,AL:*:NI,VA;0)  298.15
-     -22001.7+7.0332*T;,,N 95DUP3 !
-$
-$                                                                AL3NI5 PHASE
-$
- PHASE AL3NI5  %  2 .375   .625 !
- CONST AL3NI5  :AL : NI :  !
- PARAMETER G(AL3NI5,AL:NI;0)  298.15  +.375*GHSERAL+.625*GHSERNI
-     -55507.7594+7.2648103*T;,,N 95DUP3 !
-$
-$                                                                 MTI2 PHASE
-$                                                                  metastable
-$
- PARAMETER G(MTI2,NI:AL;0) 298.15 GHSERNI+2*GHSERAL+80810;,,N 95DUP8 !
-$
-$                                                             C14_LAVES PHASE
-$                                                                  metastable
-$
- PARAMETER G(C14_LAVES,NI:AL;0)  298.15
-     +2*GHSERNI+GHSERAL+130000;,,N 99DUP8 !
- PARAMETER G(C14_LAVES,AL:NI;0) 298.15 
-     +GHSERNI+2*GHSERAL-100000;,,N 99DUP8 !
-$
-$                                                             C15_LAVES PHASE
-$                                                                  metastable
-$
- PARAMETER G(C15_LAVES,NI:AL;0)  298.15
-     +2*GHSERNI+GHSERAL+130000-2000;,,N 99DUP8 !
- PARAMETER G(C15_LAVES,AL:NI;0) 298.15 
-     +GHSERNI+2*GHSERAL-100000+2000;,,N 99DUP8 !
-$
-$                                                             C36_LAVES PHASE
-$                                                                  metastable
-$
- PARAMETER G(C36_LAVES,NI:AL;0)  298.15
-     +2*GHSERNI+GHSERAL+130000-3000;,,N 99DUP8 !
- PARAMETER G(C36_LAVES,AL:NI;0) 298.15 
-     +GHSERNI+2*GHSERAL-100000+3000;,,N 99DUP8 !
-$
-$                                                                 H_L21 PHASE
-$                                                                  metastable
-$
-  FUNCTION GHALNI 298.15  -152397.3+26.40575*T+GBCCAL+GBCCNI+4000;,,N  99DUP8 !
- PARAMETER G(H_L21,AL:AL:NI;0)  298.15  +GHALNI;,,N 99DUP8 !
- PARAMETER G(H_L21,NI:AL:NI;0)  298.15  +.5*GHALNI+GBCCNI;,,N 99DUP8 !
- PARAMETER G(H_L21,AL:NI:NI;0)  298.15  +.5*GHALNI+GBCCNI;,,N 99DUP8 !
- PARAMETER G(H_L21,NI:AL:VA;0)  298.15  +.5*GBCCAL+.5*GHSERNI
-     +55000-.5*T;,,N 99DUP8 !
- PARAMETER G(H_L21,AL:NI:VA;0)  298.15  +.5*GBCCAL+.5*GHSERNI
-     +55000-.5*T;,,N 99DUP8 !
-$
-$                                                             NI3TI_DO24 PHASE
-$                                                                  metastable
-$
-  FUN DO24NIAL 298.15 +3*GHCPNI+GHCPAL-80000;,,N 99DUP8 !
- PARAMETER G(NI3TI_DO24,NI:AL;0)  298.15  
-     .25*DO24NIAL;,,N 99DUP8 !
- PARAMETER G(NI3TI_DO24,AL:NI;0) 298.15
-     +.75*GHCPAL+.25*GHCPNI;,,N 95DUP8 !
-$
-$                                                             ALTI3_DO19 PHASE
-$                                                                  metastable
-$
- PARAMETER G(ALTI3_DO19,NI:AL;0)  298.15  
-     3*GHCPNI+GHCPAL;,,N 99DUP8 !
- PARAMETER G(ALTI3_DO19,AL:NI;0) 298.15
-     3*GHCPAL+GHCPNI;,,N 95DUP8 !
-$
-$----------------------------------------------------------------------------
-$
-$                                                                       Cr-Ni
-$                             Mainly from SSOL
-$                             Metastable B2 and L12 from revision of Al-Cr-Ni
-$ 
-$                                                                LIQUID PHASE
-$
- PARAMETER L(LIQUID,CR,NI;0)  298.15  +318-7.3318*T;,,N 91LEE !
- PARAMETER L(LIQUID,CR,NI;1)  298.15  +16941-6.3696*T;,,N 91LEE !
-$
-$                                                                FCC_A1 PHASE
-$
- PARAMETER G(FCC_A1,CR,NI:VA;0)  298.15  +8030-12.8801*T;,,N 91LEE !
- PARAMETER G(FCC_A1,CR,NI:VA;1)  298.15  +33080-16.0362*T;,,N 91LEE !   
- PARAMETER TC(FCC_A1,CR,NI:VA;0)  298.15  -3605;,,N 86DIN !
- PARAMETER BMAGN(FCC_A1,CR,NI:VA;0)  298.15  -1.91;,,N 86DIN !
-$
-$                                                                BCC_A2 PHASE
-$
- PARAMETER G(BCC_A2,CR,NI:VA;0)  298.15  +17170-11.8199*T;,,N 91LEE !
- PARAMETER G(BCC_A2,CR,NI:VA;1)  298.15  +34418-11.8577*T;,,N 91LEE !
- PARAMETER TC(BCC_A2,CR,NI:VA;0)  298.15  2373;,,N 86DIN !
- PARAMETER TC(BCC_A2,CR,NI:VA;1)  298.15  617;,,N 86DIN !
- PARAMETER BMAGN(BCC_A2,CR,NI:VA;0)  298.15  4;,,N 86DIN !
-$
-$                                                                HCP_A3 PHASE
-$                                                                  metastable
-$
- PARAMETER G(HCP_A3,CR,NI:VA;0)  298.15  50000;,,N 95DUP6 !
- PARAMETER TC(HCP_A3,CR,NI:VA;0)  298.15  -3605;,,N 95DUP6 !
- PARAMETER BMAGN(HCP_A3,CR,NI:VA;0)  298.15  -1.91;,,N 95DUP6 !
-$
-$                                                                BCC_B2 PHASE
-$                                                                  metastable
-$
-$ Present work: july 1999, study of Al-Cr-Ni, revision of NDTH.
- PARAMETER G(BCC_B2,CR:NI:VA;0)  298.15  4000;,,N 99DUP6 !
- PARAMETER G(BCC_B2,NI:CR:VA;0)  298.15  4000;,,N 99DUP6 !
-$
-$                                                               FCC_L12 PHASE
-$                                                                  metastable
-$ Present work: july 1999, study of Al-Cr-Ni, revision of NDTH.
-$ The L12 phase is metastable in the binary Cr-Ni while it was stable in NDTH.
-     FUN U1CRNI 298.15 -1980;,,,N 99DUP6 !
-$     FUN U1CRNI 298.15 -7060+3.63*T;,,,N 99DUP6 !
-     FUN U3CRNI 298.15 0;,,,N 99DUP6 !
-     FUN U4CRNI 298.15 0;,,,N 99DUP6 !
-   FUNCTION L04CRNI 298.15 U3CRNI;,,N 99DUP6 !
-   FUNCTION L14CRNI 298.15 U4CRNI;,,N 99DUP6 !
-   FUNCTION CRNI3   298.15 +3*U1CRNI;,,,N 99DUP6 !
-   FUNCTION CR2NI2  298.15 +4*U1CRNI;,,,N 99DUP6 !
-   FUNCTION CR3NI   298.15 +3*U1CRNI;,,,N 99DUP6 !
- PARAMETER G(FCC_L12,NI:CR:VA;0)  298.15  +CRNI3;,,  N 99DUP6 !
- PARAMETER G(FCC_L12,CR:NI:VA;0)  298.15  +CR3NI;,,  N 99DUP6 !
- PARAMETER L(FCC_L12,CR,NI:CR:VA;0) 298.15
-     -1.5*CRNI3+1.5*CR2NI2+1.5*CR3NI;,,N 99DUP6 !
- PARAMETER L(FCC_L12,CR,NI:NI:VA;0) 298.15
-     +1.5*CRNI3+1.5*CR2NI2-1.5*CR3NI;,,N 99DUP6 !
- PARAMETER L(FCC_L12,CR,NI:CR:VA;1) 298.15
-     +0.5*CRNI3-1.5*CR2NI2+1.5*CR3NI;,,N 99DUP6 !
- PARAMETER L(FCC_L12,CR,NI:NI:VA;1) 298.15
-     -1.5*CRNI3+1.5*CR2NI2-0.5*CR3NI;,,N 99DUP6 !
- PARAMETER L(FCC_L12,*:CR,NI:VA;0) 298.15 +L04CRNI;,,N 99DUP6 !
- PARAMETER L(FCC_L12,*:CR,NI:VA;1) 298.15 +L14CRNI;,,N 99DUP6 !
- PARAMETER L(FCC_L12,CR,NI:*:VA;0) 298.15 +3*L04CRNI;,,N 99DUP6 !
- PARAMETER L(FCC_L12,CR,NI:*:VA;1) 298.15 +3*L14CRNI;,,N 99DUP6 !
-$                                                        
-$                                                                 SIGMA PHASE
-$                                                                  metastable
-$
- PARAMETER G(SIGMA,NI:CR:CR;0)  298.15
-   +8*GHSERNI+4*GHSERCR+18*GHSERCR+221157-227*T;,,N 91LEE !
- PARAMETER G(SIGMA,NI:CR:NI;0)  298.15
-   +8*GHSERNI+4*GHSERCR+18*GBCCNI+175400;,,N 86GUS !
-$                                                        
-$                                                              NEWSIGMA PHASE
-$                                                                  metastable
-$
- PARAMETER G(NEWSIGMA,NI:CR:CR;0)  298.15
-   +10*GHSERNI+4*GHSERCR+16*GHSERCR+221157-227*T;,,N SIG10416 !
- PARAMETER G(NEWSIGMA,NI:CR:NI;0)  298.15
-   +10*GHSERNI+4*GHSERCR+16*GBCCNI+175400;,,N SIG10416 !
-$                                                        
-$                                                               CHI_A12 PHASE
-$                                                                  metastable
-$
- PARAMETER G(CHI_A12,NI:CR:CR;0)  298.15
-    +24*GHSERNI+10*GHSERCR+24*GFCCCR;,,  N 99LEE !
- PARAMETER G(CHI_A12,CR:CR:NI;0)  298.15
-    +24*GFCCCR+10*GHSERCR+24*GHSERNI;,,  N 99LEE !
- PARAMETER G(CHI_A12,NI:CR:NI;0)  298.15
-    +24*GHSERNI+10*GHSERCR+24*GHSERNI;,, N 99LEE !
-$
-$                                                             C14_LAVES PHASE
-$                                                                  metastable
-$
- PARAMETER G(C14_LAVES,NI:CR;0) 298.15 2*GHSERNI+GHSERCR+15000;,,N 95DUP4 !
- PARAMETER G(C14_LAVES,CR:NI;0) 298.15 2*GHSERCR+GHSERNI+15000;,,N 95DUP4 !
-$
-$                                                             C15_LAVES PHASE
-$                                                                  metastable
-$
- PARAMETER G(C15_LAVES,NI:CR;0) 298.15 +2*GHSERNI+GHSERCR+15000;,,N 95DUP4 !
- PARAMETER G(C15_LAVES,CR:NI;0) 298.15 +2*GHSERNI+GHSERCR+15000;,,N 95DUP4 !
-$
-$                                                             C36_LAVES PHASE
-$                                                                  metastable
-$
- PARAMETER G(C36_LAVES,NI:CR;0) 298.15 +2*GHSERNI+GHSERCR+15000;,,N 99DUP9 !
- PARAMETER G(C36_LAVES,CR:NI;0) 298.15 +2*GHSERNI+GHSERCR+15000;,,N 99DUP9 !
-$
-$                                                                 MTI2 PHASE
-$                                                                  metastable
-$
- PARAMETER G(MTI2,NI:CR;0) 298.15 GHSERNI+2*GHSERCR+5000;,,N 95DUP9 !
- PARAMETER G(MTI2,CR:NI;0) 298.15 GHSERCR+2*GHSERNI+5000;,,N 95DUP9 !
-$
-$                                                             NI3TI_DO24 PHASE
-$                                                                  metastable
-$
- PARAMETER G(NI3TI_DO24,CR:NI;0) 298.15 .75*GHCPCR+.25*GHCPNI;,,N 95DUP9 !
- PARAMETER G(NI3TI_DO24,NI:CR;0) 298.15 .75*GHCPNI+.25*GHCPCR;,,N 95DUP9 !
-$
-$                                                             ALTI3_DO19 PHASE
-$                                                                  metastable
-$
- PARAMETER G(ALTI3_DO19,NI:CR;0)  298.15  
-     3*GHCPNI+GHCPCR;,,N LINEAR !
- PARAMETER G(ALTI3_DO19,CR:NI;0) 298.15
-     3*GHCPCR+GHCPNI;,,N LINEAR !
-$
-$****************************************************************************
-$
-$                                                          TERNARY PARAMETERS
-$
-$----------------------------------------------------------------------------
-$
-$                                                                    Al-Cr-Ni
-$                                    July 1999, ND
-$                                    Revision. Main changes:
-$                                    - description of the A2/B2
-$                                    - new liquidus data taken into account
-$                                    - simpler ternary interaction parameters
-$
-$                                                                LIQUID PHASE
-$
- PARAMETER L(LIQUID,AL,CR,NI;0)  298.15  16000;,,N 99DUP6 !
-$
-$                                                                FCC_A1 PHASE
-$
- PARAMETER G(FCC_A1,AL,CR,NI:VA;0)  298.15  30300;,,N 99DUP6 !
-$
-$                                                                BCC_A2 PHASE
-$
- PARAMETER G(BCC_A2,AL,CR,NI:VA;0)  298.15  42500;,,N 99DUP6 !
-$
-$                                                               FCC_L12 PHASE
-$
-   FUN U1ALCRNI 298.15 6650;,,N 99DUP6 !
-   FUN U2ALCRNI 298.15 0;,,N 99DUP6 !
-   FUN U3ALCRNI 298.15 0;,,N 99DUP6 !
-   FUN ALCRNI2 298.15 U1ALCR+2*U1ALNI+2*U1CRNI+U1ALCRNI;,,N 99DUP6 !
-   FUN ALCR2NI 298.15 2*U1ALCR+U1ALNI+2*U1CRNI+U2ALCRNI;,,N 99DUP6 !
-   FUN AL2CRNI 298.15 2*U1ALCR+2*U1ALNI+U1CRNI+U3ALCRNI;,,N 99DUP6 !
- PARA L(FCC_L12,AL,CR,NI:AL:VA;0) 298.15
-     -1.5*ALCRNI2-1.5*ALCR2NI+ALCR3+ALNI3+6*AL2CRNI
-     -1.5*AL2CR2-1.5*AL2NI2-1.5*AL3CR-1.5*AL3NI;,,N 99DUP6 !
- PARA L(FCC_L12,AL,CR,NI:CR:VA;0) 298.15
-     -1.5*ALCRNI2+6*ALCR2NI-1.5*ALCR3-1.5*AL2CRNI
-     -1.5*AL2CR2+AL3CR+CRNI3-1.5*CR2NI2-1.5*CR3NI;,,N 99DUP6 !
- PARA L(FCC_L12,AL,CR,NI:NI:VA;0) 298.15
-     +6*ALCRNI2-1.5*ALCR2NI-1.5*ALNI3-1.5*AL2CRNI
-     -1.5*AL2NI2+AL3NI-1.5*CRNI3-1.5*CR2NI2+CR3NI;,,N 99DUP6 !
- PARA L(FCC_L12,AL,CR:NI:VA;0) 298.15
-     +1.5*ALCR2NI+1.5*AL2CRNI-1.5*AL3NI-1.5*CR3NI;,,N 99DUP6 !
- PARA L(FCC_L12,AL,NI:CR:VA;0) 298.15
-     +1.5*ALCRNI2+1.5*AL2CRNI-1.5*AL3CR-1.5*CRNI3;,,N 99DUP6 !
- PARA L(FCC_L12,CR,NI:AL:VA;0) 298.15
-     +1.5*ALCRNI2+1.5*ALCR2NI-1.5*ALCR3-1.5*ALNI3;,,N 99DUP6 !
- PARA L(FCC_L12,AL,CR:NI:VA;1) 298.15
-     -1.5*ALCR2NI+1.5*AL2CRNI-0.5*AL3NI+0.5*CR3NI;,,N 99DUP6 !
- PARA L(FCC_L12,AL,NI:CR:VA;1) 298.15
-     -1.5*ALCRNI2+1.5*AL2CRNI-0.5*AL3CR+0.5*CRNI3;,,N 99DUP6 !
- PARA L(FCC_L12,CR,NI:AL:VA;1) 298.15
-     -1.5*ALCRNI2+1.5*ALCR2NI-0.5*ALCR3+0.5*ALNI3;,,N 99DUP6 !
-$
-$                                                                 SIGMA PHASE
-$                                                                  metastable
- PARA G(SIGMA,NI:CR:AL;0)  298.15
-    +8*GHSERNI+4*GHSERCR+18*GBCCAL+UNASS;,,   N 99LEE !
- PARA G(SIGMA,AL:CR:NI;0)  298.15
-    +8*GHSERAL+4*GHSERCR+18*GBCCNI+UNASS;,,  N 99LEE !
-$
-$                                                              NEWSIGMA PHASE
-$                                                                  metastable
- PARA G(NEWSIGMA,NI:CR:AL;0)  298.15
-    +10*GHSERNI+4*GHSERCR+16*GBCCAL;,,   N LINEAR !
- PARA G(NEWSIGMA,AL:CR:NI;0)  298.15
-    +10*GHSERAL+4*GHSERCR+16*GBCCNI;,,  N LINEAR !
-$
-$
-$****************************************************************************
-$ Diffusion parameters
-$
-PARAMETER MQ(FCC_A1&AL,NI;0) 298.15 -284000+R*T*LN(7.5E-4);
-	6.000E+3 N 96Eng !
-PARAMETER MQ(FCC_A1&AL,AL;0) 298.15 -142000+R*T*LN(1.71E-4); 
-	6.000E+3 N 96Eng !
-PARAMETER MQ(FCC_A1&AL,AL,NI;0) 298.15 -41300-91.2*T; 
-	6.000E+3 N 96Eng !
-PARAMETER MQ(FCC_A1&AL,CR;0) 298.15 -235000-82*T; 6000 N 96Eng !
-PARAMETER MQ(FCC_A1&AL,CR,NI;0) 298.15 -53200; 6000 N 96Eng !
-PARAMETER MQ(FCC_A1&AL,Al,Cr;0) 298.15 +335000; 6000 N 96Eng !
-
-PARAMETER MQ(FCC_A1&NI,AL;0) 298.15 -145900+R*T*LN(4.4E-4);
-	6.000E+3 N 96Eng !
-PARAMETER MQ(FCC_A1&NI,NI;0)298.15 -287000-69.8*T; 
-	6.000E+3 N 96Eng !
-PARAMETER MQ(FCC_A1&NI,AL,NI;0) 298.15 -113000+65.5*T;
-	6.000E+3 N 96Eng !
-PARAMETER MQ(FCC_A1&NI,CR;0) 298.15 -235000-82*T; 6000 N 96Eng !
-PARAMETER MQ(FCC_A1&NI,CR,NI;0) 298.15 -81000; 6000 N 96Eng !
-PARAMETER MQ(FCC_A1&NI,AL,CR;0) 298.15 211000; 6000 N 96Eng !
-
-
-PARAMETER MQ(FCC_A1&CR,AL;0) 298.15 -261700+R*T*LN(0.64); 
-	6000 N 96Eng !
-PARAMETER MQ(FCC_A1&CR,CR;0) 298.15 -235000-82*T; 6000 N 96Eng !
-PARAMETER MQ(FCC_A1&CR,NI;0) 298.15 -287000-64.4*T; 6000 N 96Eng !
-PARAMETER MQ(FCC_A1&CR,AL,CR;0) 298.15 +487000; 6000 N 96Eng !
-PARAMETER MQ(FCC_A1&CR,AL,NI;0) 298.15 -118000; 6000 N 96Eng !
-PARAMETER MQ(FCC_A1&CR,CR,NI;0) 298.15 -68000; 6000 N 96Eng !
-
-$ Parameters for A2
-
-PARAMETER MQ(BCC_A2&NI,AL;0) 298.15 -204000; 6000 N !
-PARAMETER MQ(BCC_A2&NI,NI;0) 298.15 -204000; 6000 N 95Jon !
-PARAMETER MQ(BCC_A2&NI,CR;0) 298.15 -407000; 6000 N 95Jon !
-
-PARAMETER MF(BCC_A2&NI,AL;0) 298.15 -90.837*T; 6000 N  !
-PARAMETER MF(BCC_A2&NI,NI;0) 298.15 -90.837*T; 6000 N 95Jon !
-PARAMETER MF(BCC_A2&NI,CR;0) 298.15 -17.2*T; 6000 N 95Jon !
-
-
-PARAMETER MQ(BCC_A2&CR,AL;0) 298.15 -218000; 6000 N  !
-PARAMETER MQ(BCC_A2&CR,NI;0) 298.15 -218000; 6000 N 95Jon !
-PARAMETER MQ(BCC_A2&CR,CR;0) 298.15 -407000; 6000 N 95Jon !
-
-PARAMETER MF(BCC_A2&CR,AL;0) 298.15 +R*T*LN(8.5E-05); 6000 N !
-PARAMETER MF(BCC_A2&CR,NI;0) 298.15 +R*T*LN(8.5E-05); 6000 N 95Jon !
-PARAMETER MF(BCC_A2&CR,CR;0) 298.15 -35.6*T; 6000 N 95Jon !
-
-PARAMETER MQ(BCC_A2&AL,AL;0) 298.15 -215000; 6000 N ! 
-PARAMETER MQ(BCC_A2&AL,NI;0) 298.15 -215000; 6000 N !
-PARAMETER MQ(BCC_A2&AL,CR;0) 298.15 -215000; 6000 N !
-
-PARAMETER MF(BCC_A2&AL,AL;0) 298.15 -80.20*T; 6000 N !
-PARAMETER MF(BCC_A2&AL,NI;0) 298.15 -80.20*T; 6000 N !
-PARAMETER MF(BCC_A2&AL,CR;0) 298.15 -80.20*T; 6000 N !
-
-PARAMETER MQ(BCC_A2&AL,AL,NI;0) 298.15 +327400; 6000 N !
-PARAMETER MQ(BCC_A2&NI,AL,NI;0) 298.15 +327400; 6000 N !
-PARAMETER MQ(BCC_A2&CR,CR,NI;0) 298.15 +350000; 6000 N 95Jon !
-PARAMETER MQ(BCC_A2&NI,CR,NI;0) 298.15 +350000; 6000 N 95Jon !
-
-$$ Order Parameters for B2
-
-PARAMETER MQ(BCC_B2&Al,NI:AL;0) 298.15 -3.458048E+5; 6000 N !
-PARAMETER MQ(BCC_B2&AL,AL:NI;0) 298.15 -3.458048E+5; 6000 N !
-PARAMETER MQ(BCC_B2&Al,AL:VA;0) 298.15 +2.534667E+5; 6000 N !
-PARAMETER MQ(BCC_B2&AL,VA:AL;0) 298.15 +2.534667E+5; 6000 N !
-
-$$$ Dummy PARAMETERS for CR 
-PARAMETER MQ(BCC_B2&Al,CR:AL;0) 298.15 -3.458048E+5; 6000 N !
-PARAMETER MQ(BCC_B2&Al,AL:CR;0) 298.15 -3.458048E+5; 6000 N !
-PARAMETER MQ(BCC_B2&AL,CR:NI;0) 298.15 -9.19170E+5; 6000 N !
-PARAMETER MQ(BCC_B2&AL,NI:CR;0) 298.15 -9.19170E+5; 6000 N !
-PARAMETER MQ(BCC_B2&Al,CR:VA;0) 298.15 +0; 6000 N !
-PARAMETER MQ(BCC_B2&AL,VA:CR;0) 298.15 +0; 6000 N !
-
-PARAMETER MQ(BCC_B2&NI,NI:AL;0) 298.15 -3.193892E+5; 6000 N !
-PARAMETER MQ(BCC_B2&NI,AL:NI;0) 298.15 -3.193892E+5; 6000 N !
-PARAMETER MQ(BCC_B2&NI,AL:VA;0) 298.15 -2.260378E+5; 6000 N !
-PARAMETER MQ(BCC_B2&NI,VA:AL;0) 298.15 -2.260378E+5; 6000 N !
-
-$$$ Dummy PARAMETERS for CR 
-PARAMETER MQ(BCC_B2&NI,CR:AL;0) 298.15  -3.193892E+5; 6000 N !
-PARAMETER MQ(BCC_B2&NI,AL:CR;0) 298.15  -3.193892E+5; 6000 N !
-PARAMETER MQ(BCC_B2&NI,CR:NI;0) 298.15  -3.9048E+5; 6000 N !
-PARAMETER MQ(BCC_B2&NI,NI:CR;0) 298.15  -3.9048E+5; 6000 N !
-
-
-$$$ Dummy PARAMETERS for CR 
-PARAMETER MQ(BCC_B2&CR,CR:AL;0) 298.15 -3.193892E+5; 6000 N !
-PARAMETER MQ(BCC_B2&CR,AL:CR;0) 298.15 -3.193892E+5; 6000 N !
-PARAMETER MQ(BCC_B2&CR,CR:NI;0) 298.15 -3.9048E+5; 6000 N !
-PARAMETER MQ(BCC_B2&CR,NI:CR;0) 298.15 -3.9048E+5; 6000 N !
-PARAMETER MQ(BCC_B2&CR,NI:AL;0) 298.15 -7.4291E+4; 6000 N !
-PARAMETER MQ(BCC_B2&CR,AL:NI;0) 298.15 -7.4291E+4; 6000 N !
-PARAMETER MQ(BCC_B2&CR,AL:VA;0) 298.15 -2.260378E+5; 6000 N !
-PARAMETER MQ(BCC_B2&CR,VA:AL;0) 298.15 -2.260378E+5; 6000 N !
-$
-$****************************************************************************
-
- LIST_OF_REFERENCES
- NUMBER  SOURCE
-  LINEAR    'Unassessed parameter, linear combination of unary data. (MU,
-           SIGMA)'
-  REFLAV    'G(LAVES,AA)=3*G(SER,AA)+15000'
-  86DIN     'A. Dinsdale, T. Chart, MTDS NPL, Unpublished work (1986); CR-NI'
-  86FER1    'A. Fernandez Guillermet,
-          Z metallkde, Vol 78 (1987) p 639-647,
-          TRITA-MAC 324B (1986); CO-NI'
-  86GUS     'P. Gustafson, Calphad Vol 11 (1987) p 277-292,
-          TRITA-MAC 320 (1986); CR-NI-W '
-  87GUS     'P. Gustafson, TRITA-MAC 342, (1987); CR-FE-W'
-  89DIN     'Alan Dinsdale, SGTE Data for Pure Elements,
-          NPL Report DMA(A)195 September 1989'
-  91DIN     'Alan Dinsdale, SGTE Data for Pure Elements, NPL Report
-          DMA(A)195 Rev. August 1990'
-  91LEE     'Byeong-Joo Lee, unpublished revision (1991); C-Cr-Fe-Ni'
-  91SAU1    'Nigel Saunders, 1991, based on
-            N. Saunders, V.G. Rivlin
-            Z. metallkde, 78 (11), 795-801 (1987); Al-Cr'
-  91DIN     'Alan Dinsdale, SGTE Data for Pure Elements,
-          Calphad Vol 15(1991) p 317-425, 
-          also in NPL Report DMA(A)195 Rev. August 1990'
-  95DUP3     'N. Dupin, Thesis, LTPCM, France, 1995; 
-          Al-Ni,
-          also in I. Ansara, N. Dupin, H.L. Lukas, B. SUndman
-          J. Alloys Compds, 247 (1-2), 20-30 (1997)'
-  95DUP4     'N. Dupin, Thesis, LTPCM, France, 1995;
-          Cr-Ni-Ta'
-  95DUP6     'N. Dupin, Thesis, LTPCM, France, 1995;
-          Al-Cr-Ni'
-  95DUP8     'N. Dupin, Thesis, LTPCM, France, 1995;
-          Al-Ni-Ti'
-  95DUP9     'N. Dupin, Thesis, LTPCM, France, 1995;
-          Cr-Ni-Ti'
-  99DUP      'N. Dupin, I. Ansara,
-          Z. metallkd., Vol 90 (1999) p 76-85;
-          Al-Ni'
-  99DUP3    'N. Dupin, 
-          July 1999, unpublished revision 
-          ; Al-Ni'
-  99DUP6    'N. Dupin, 
-          July 1999, unpublished revision 
-          ; Al-Cr-Ni'
-  99DUP8    'N. Dupin,
-          August 1999, unpublished revision
-          ; Al-Ni-Ti'
-  99DUP9    'N. Dupin,
-          August 1999, unpublished revision
-          ; Cr-Ni-Ti'
-  99LEE     'Byeong-Joo Lee, unpublished work at KTH (1999);
-          update of steel database'
-   REF184   'AL1<G> CODATA KEY VALUES SGTE ** 
-          ALUMINIUM <GAS> 
-          Cp values similar in Codata Key Values and IVTAN Vol. 3'
-   REF448   'AL2<G> CHATILLON(1992)
-         Enthalpy of formation for Al1<g> taken from Codata Key Values.
-         Enthalpy of form. from TPIS dissociation energy mean Value
-         corrected with new fef from Sunil K.K. and Jordan K.D.
-         (J.Phys. Chem. 92(1988)2774) ab initio calculations.'
-   REF4465  'CR1<G> T.C.R.A.S. Class: 1 
-         CHROMIUM <GAS>'
-   REF4591  'CR2<G> T.C.R.A.S. Class: 6'
-   REF7504  'NI1<G> T.C.R.A.S Class: 1
-         Data provided by T.C.R.A.S. October 1996'
-   REF7553  'NI2<G> T.C.R.A.S Class: 5 
-         Data provided by T.C.R.A.S. October 1996'
-  ! 
-"""
-
-NICRAL_TDB_DIFF = """
-
-$ Same as NICRAL_TDB with the following changes
-$ Shortened to include just FCC_A1, FCC_L12, LIQUID
-$ Mobility parameters replaced with arbitrary diffusivity parameter to test diffusivity and tracer outputs
-$
-
-
- ELEMENT /-   ELECTRON_GAS               .0000E+00   .0000E+00   .0000E+00!
- ELEMENT VA   VACUUM                     .0000E+00   .0000E+00   .0000E+00!
- ELEMENT AL   FCC_A1                    2.6982E+01  4.5773E+03  2.8322E+01!
- ELEMENT CR   BCC_A2                    5.1996E+01  4.0500E+03  2.3560E+01!
- ELEMENT NI   FCC_A1                    5.8690E+01  4.7870E+03  2.9796E+01!
-
- SPECIES AL2                         AL2!
- SPECIES CR2                         CR2!
- SPECIES NI2                         NI2!
-
- 
- FUNCTION UNASS      298.15  0;,,N !
-
-
- TYPE_DEFINITION % SEQ *!
- DEFINE_SYSTEM_DEFAULT E 2 !
- DEFAULT_COMMAND DEF_SYS_ELEMENT VA !
- DEFAULT_COMMAND REJECT_PHASE NEWSIGMA !
-			  
- TYPE_DEFINITION A GES A_P_D FCC_L12 MAGNETIC  -3.0 .28 !
- TYPE_DEFINITION E GES A_P_D FCC_A1 MAGNETIC  -3.0 .28 !
-
- TYPE_DEFINITION D GES A_P_D FCC_L12 DIS_PART FCC_A1 !
-
- PHASE GAS:G %  1  1.0  !
- CONST GAS:G :AL,AL2,CR,CR2,NI,NI2 :  !
-
- PHASE LIQUID:L %  1  1.0  !
- CONST LIQUID:L :AL,CR,NI :  !
-
- PHASE FCC_A1  %E  2 1   1 !
- CONST FCC_A1  :AL,CR,NI% : VA% :  !
-
-$ PHASE FCC_L12  %ADG  3 .75   .25   1 !
- PHASE FCC_L12  %AD  3 .75   .25   1 !
- CONST FCC_L12  :AL,CR,NI : AL,CR,NI : VA :  !
-
- FUNCTION ZERO       298.15  0;,,N !
- FUNCTION DP         298.15  +P-101325;,,N !
- FUNCTION TROIS 298.15 3;,,N !
- FUNCTION UNTIER 298.15 TROIS**(-1);,,N !
-
-$****************************************************************************
-$
-$                                                            UNARY PARAMETERS
-$
-$----------------------------------------------------------------------------
-$
-$                                                                          Al
-$
-$                                                                   FUNCTIONS
-$
- FUNCTION F154T      298.15
-    +323947.58-25.1480943*T-20.859*T*LN(T)
-    +4.5665E-05*T**2-3.942E-09*T**3-24275.5*T**(-1);
-                    4300.0  Y
-    +342017.233-54.0526109*T-17.7891*T*LN(T)+6.822E-05*T**2
-    -1.91111667E-08*T**3-14782200*T**(-1);
-                    8200.0  Y
-    +542396.07-411.214335*T+22.2419*T*LN(T)-.00349619*T**2
-    +4.0491E-08*T**3-2.0366965E+08*T**(-1);  1.00000E+04  N !
-$
- FUNCTION F625T      298.15
-    +496408.232+35.479739*T-41.6397*T*LN(T)
-    +.00249636*T**2-4.90507333E-07*T**3+85390.3*T**(-1);
-                     900.00  Y
-    +497613.221+17.368131*T-38.85476*T*LN(T)-2.249805E-04*T**2
-    -9.49003167E-09*T**3-5287.23*T**(-1);  2.80000E+03  N !
-$
- FUNCTION GHSERAL    298.15
-    -7976.15+137.093038*T-24.3671976*T*LN(T)
-    -.001884662*T**2-8.77664E-07*T**3+74092*T**(-1);
-                     700.00  Y
-    -11276.24+223.048446*T-38.5844296*T*LN(T)
-    +.018531982*T**2-5.764227E-06*T**3+74092*T**(-1);
-                     933.60  Y
-    -11278.378+188.684153*T-31.748192*T*LN(T)
-    -1.231E+28*T**(-9);,,  N !
-$
- FUNCTION GHCPAL     298.15  +5481-1.8*T+GHSERAL;,,N !
-$
- FUNCTION GBCCAL     298.15  +10083-4.813*T+GHSERAL;,,N !
-$
- FUNCTION GLIQAL     298.14
-    +11005.029-11.841867*T+7.934E-20*T**7+GHSERAL;
-                     933.59  Y
-    +10482.282-11.253974*T+1.231E+28*T**(-9)+GHSERAL;,,N !
-$
-$                                                                   GAS PHASE
-$
- PARAMETER G(GAS,AL;0)  298.15  +F154T+R*T*LN(1E-05*P);,,N REF184 !
- PARAMETER G(GAS,AL2;0)  298.15  +F625T+R*T*LN(1E-05*P);,,N REF448 !
-$
-$                                                                LIQUID PHASE
-$
- PARAMETER   G(LIQUID,AL;0)   298.13
-      +11005.029-11.841867*T+7.934E-20*T**7+GHSERAL;
-                                933.60  Y
-      +10482.382-11.253974*T+1.231E+28*T**(-9)
-      +GHSERAL;,,N 91DIN !
-$
-$                                                                FCC_A1 PHASE
-$
- PARAMETER G(FCC_A1,AL:VA;0)  298.15  +GHSERAL;,,N 91DIN !
-$
-$
-$----------------------------------------------------------------------------
-$
-$                                                                          Cr
-$
-$                                                                   FUNCTIONS
-$
- FUNCTION F7454T     298.15
-    +390765.331-31.5192154*T-21.36083*T*LN(T)
-    +7.253215E-04*T**2-1.588679E-07*T**3+10285.15*T**(-1);
-                     1100.0  Y
-    +393886.928-44.107465*T-19.96003*T*LN(T)+.001513089*T**2
-    -4.23648333E-07*T**3-722515*T**(-1);
-                     2000.0  Y
-    +421372.003-231.888524*T+5.362886*T*LN(T)-.00848877*T**2
-    +2.984635E-07*T**3-6015405*T**(-1);
-                     3300.0  Y
-    +305164.698+251.019831*T-55.20304*T*LN(T)+.005324585*T**2
-    -2.850405E-07*T**3+34951485*T**(-1);
-                     5100.0  Y
-    +1069921.1-1708.93262*T+175.0508*T*LN(T)-.025574185*T**2
-    +4.94447E-07*T**3-4.4276355E+08*T**(-1);
-                     7600.0  Y
-    -871952.838+1686.47356*T-204.5589*T*LN(T)+.007475225*T**2
-    -4.618745E-08*T**3+1.423504E+09*T**(-1);  1.00000E+04  N !
-$
- FUNCTION F7735T     298.15  +598511.402+41.5353219*T-40.56798*T*LN(T)
-    +.004961847*T**2-1.61216717E-06*T**3+154422.85*T**(-1);
-                     800.00  Y
-    +613345.232-104.20799*T-19.7643*T*LN(T)-.007085085*T**2
-    -4.69883E-07*T**3-1738066.5*T**(-1);
-                     1400.0  Y
-    +642608.843-369.286259*T+17.64743*T*LN(T)-.02767321*T**2
-    +1.605906E-06*T**3-5831655*T**(-1);
-                     2300.0  Y
-    +553119.895+159.188556*T-52.07969*T*LN(T)-.004229401*T**2
-    +1.5939925E-07*T**3+14793625*T**(-1);
-                     3900.0  Y
-    +347492.339+623.137624*T-105.0428*T*LN(T)+3.9699545E-04*T**2
-    +1.51783483E-07*T**3+1.4843765E+08*T**(-1);
-                     5800.0  Y
-    -484185.055+2598.25559*T-334.7145*T*LN(T)+.028597625*T**2
-    -4.97520167E-07*T**3+7.135805E+08*T**(-1);  6.00000E+03  N !
-$
- FUNCTION GHSERCR    298.14
-    -8856.94+157.48*T-26.908*T*LN(T)
-    +.00189435*T**2-1.47721E-06*T**3+139250*T**(-1);
-                     2180.0  Y
-    -34869.344+344.18*T-50*T*LN(T)-2.88526E+32*T**(-9);,,N !
-$
- FUNCTION GCRLIQ     298.15
-    +24339.955-11.420225*T+2.37615E-21*T**7+GHSERCR;
-                     2180.0  Y
-    -16459.984+335.616316*T-50*T*LN(T);,,N !
-$
- FUNCTION GFCCCR     298.15  +7284+.163*T+GHSERCR;,,N !
-$
- FUNCTION GHCPCR     298.15  +4438+GHSERCR;,,N !
-$
- FUNCTION ACRBCC     298.15  +1.7E-05*T+9.2E-09*T**2;,,N !
- FUNCTION BCRBCC     298.15  +1+2.6E-11*P;,,N !
- FUNCTION CCRBCC     298.15  2.08E-11;,,N !
- FUNCTION DCRBCC     298.15  +1*LN(BCRBCC);,,N !
- FUNCTION VCRBCC     298.15  +7.188E-06*EXP(ACRBCC);,,N !
- FUNCTION ECRBCC     298.15  +1*LN(CCRBCC);,,N !
- FUNCTION XCRBCC     298.15  +1*EXP(.8*DCRBCC)-1;,,N !
- FUNCTION YCRBCC     298.15  +VCRBCC*EXP(-ECRBCC);,,N !
- FUNCTION ZCRBCC     298.15  +1*LN(XCRBCC);,,N !
- FUNCTION GPCRBCC    298.15  +YCRBCC*EXP(ZCRBCC);,,N !
-$
- FUNCTION ACRLIQ     298.15  +1.7E-05*T+9.2E-09*T**2;,,N !
- FUNCTION BCRLIQ     298.15  +1+4.65E-11*P;,,N !
- FUNCTION CCRLIQ     298.15  3.72E-11;,,N !
- FUNCTION DCRLIQ     298.15  +1*LN(BCRLIQ);,,N !
- FUNCTION VCRLIQ     298.15  +7.653E-06*EXP(ACRLIQ);,,N !
- FUNCTION ECRLIQ     298.15  +1*LN(CCRLIQ);,,N !
- FUNCTION XCRLIQ     298.15  +1*EXP(.8*DCRLIQ)-1;,,N !
- FUNCTION YCRLIQ     298.15  +VCRLIQ*EXP(-ECRLIQ);,,N !
- FUNCTION ZCRLIQ     298.15  +1*LN(XCRLIQ);,,N !
- FUNCTION GPCRLIQ    298.15  +YCRLIQ*EXP(ZCRLIQ);,,N !
-$
-$                                                                   GAS PHASE
-$
- PARAMETER G(GAS,CR;0)  298.15  +F7454T+R*T*LN(1E-05*P);,,N REF4465 !
- PARAMETER G(GAS,CR2;0)  298.15  +F7735T+R*T*LN(1E-05*P);,,  N REF4591 !
-$
-$                                                                LIQUID PHASE
-$
- PARAMETER G(LIQUID,CR;0)  298.15  +GCRLIQ+GPCRLIQ;,,  N 91DIN !
-$
-$                                                                FCC_A1 PHASE
-$
-$
-$----------------------------------------------------------------------------
-$
-$                                                                          Ni
-$
-$                                                                   FUNCTIONS
-$
- FUNCTION F13191T    298.15
-    +417658.868-44.7777921*T-20.056*T*LN(T)
-    -.0060415*T**2+1.24774E-06*T**3-16320*T**(-1);
-                     800.00  Y
-    +413885.448+9.41787679*T-28.332*T*LN(T)+.00173115*T**2
-    -8.399E-08*T**3+289050*T**(-1);
-                     3900.0  Y
-    +440866.732-62.5810038*T-19.819*T*LN(T)+5.067E-04*T**2
-    -4.93233333E-08*T**3-15879735*T**(-1);
-                     7600.0  Y
-    +848806.287-813.398164*T+64.69*T*LN(T)-.00731865*T**2
-    +8.71833333E-08*T**3-3.875846E+08*T**(-1);  10000.  N !
-$
- FUNCTION F13265T    298.15
-    +638073.279-68.1901928*T-24.897*T*LN(T)
-    -.0313584*T**2+5.93355333E-06*T**3-14215*T**(-1);
-                     800.00  Y
-    +611401.772+268.084821*T-75.25401*T*LN(T)+.01088525*T**2
-    -7.08741667E-07*T**3+2633835*T**(-1);
-                     2100.0  Y
-    +637459.339+72.0712678*T-48.587*T*LN(T)-9.09E-05*T**2
-    +9.12933333E-08*T**3-1191755*T**(-1);
-                     4500.0 Y
-    +564540.781+329.599011*T-80.11301*T*LN(T)+.00578085*T**2
-    -1.08841667E-07*T**3+29137900*T**(-1);  6000.0  N !
-$
- FUNCTION GHSERNI    298.14
-    -5179.159+117.854*T-22.096*T*LN(T)
-    -.0048407*T**2;
-                     1728.0  Y
-    -27840.655+279.135*T-43.1*T*LN(T)+1.12754E+31*T**(-9);,,  N   !
-$
- FUNCTION GHCPNI     298.15  +1046+1.2552*T+GHSERNI;,,N !
-$
- FUNCTION GBCCNI     298.15  +8715.084-3.556*T+GHSERNI;,,,   N !
-$
-$                                                                   GAS PHASE
-$
- PARAMETER G(GAS,NI;0)  298.15  +F13191T+R*T*LN(1E-05*P);,,N REF7504 !
- PARAMETER G(GAS,NI2;0)  298.15 +F13265T+R*T*LN(1E-05*P);,,N REF7553 !
-$
-$                                                                LIQUID PHASE
-$
- PARAMETER G(LIQUID,NI;0) 298.13
-      +16414.686-9.397*T-3.82318E-21*T**7+GHSERNI;
-                            1728.0  Y
-      +18290.88-10.537*T-1.12754E+31*T**(-9)
-      +GHSERNI;,,N 91DIN !
-$
-$                                                                FCC_A1 PHASE
-$
- PARAMETER G(FCC_A1,NI:VA;0)  298.15  +GHSERNI;,,N 91DIN !
- PARAMETER TC(FCC_A1,NI:VA;0)  298.15  633;,,N 89DIN !
- PARAMETER BMAGN(FCC_A1,NI:VA;0)  298.15  .52;,,N 89DIN !
-$
-$
-$****************************************************************************
-$
-$                                                           BINARY PARAMETERS
-$
-$----------------------------------------------------------------------------
-$
-$                                                                       Al-Cr
-$                             Mainly from Saunders (COST507)
-$                             Metastable B2 and L12 from revision of Al-Cr-Ni
-$
-$                                                                LIQUID PHASE
-$
- PARAMETER L(LIQUID,AL,CR;0)  298.15  -29000;,,N 91SAU1 !
- PARAMETER L(LIQUID,AL,CR;1)  298.15  -11000;,,N 91SAU1 !
-$
-$                                                                FCC_A1 PHASE
-$
- PARAMETER G(FCC_A1,AL,CR:VA;0)  298.15  -45900+6*T;,,N 91SAU1 !
-$
-$
-$                                                               FCC_L12 PHASE
-$                                                                  metastable
-$ Present work: july 1999, study of Al-Cr-Ni, revision of NDTH.
-     FUN U1ALCR  298.15 -830;,,N  99DUP6 !
-     FUN U3ALCR  298.15 0.0; 6000.00   99DUP6 !
-     FUN U4ALCR  298.15 0.0; 6000.00 N  99DUP6 !
-   FUNCTION L04ALCR 298.15 U3ALCR;,,N !
-   FUNCTION L14ALCR 298.15 U4ALCR;,,N !
-   FUNCTION ALCR3 298.15 3*U1ALCR;,,N !
-   FUNCTION AL2CR2 298.15 4*U1ALCR;,,N !
-   FUNCTION AL3CR 298.15 3*U1ALCR;,,N !
- PARAMETER G(FCC_L12,CR:AL:VA;0)  298.15  +ALCR3;,,  N  99DUP6 !
- PARAMETER G(FCC_L12,AL:CR:VA;0)  298.15  +AL3CR;,,  N  99DUP6 !
- PARAMETER L(FCC_L12,AL,CR:AL:VA;0) 298.15
-     -1.5*ALCR3+1.5*AL2CR2+1.5*AL3CR;,,N 99DUP6 !
- PARAMETER L(FCC_L12,AL,CR:CR:VA;0) 298.15
-     +1.5*ALCR3+1.5*AL2CR2-1.5*AL3CR;,,N 99DUP6 !
- PARAMETER L(FCC_L12,AL,CR:AL:VA;1) 298.15
-     +0.5*ALCR3-1.5*AL2CR2+1.5*AL3CR;,,N 99DUP6 !
- PARAMETER L(FCC_L12,AL,CR:CR:VA;1) 298.15
-     -1.5*ALCR3+1.5*AL2CR2-0.5*AL3CR;,,N 99DUP6 !
- PARAMETER L(FCC_L12,*:AL,CR:VA;0) 298.15 +L04ALCR;,,N 99DUP6 !
- PARAMETER L(FCC_L12,*:AL,CR:VA;1) 298.15 +L14ALCR;,,N 99DUP6 !
- PARAMETER L(FCC_L12,AL,CR:*:VA;0) 298.15 +3*L04ALCR;,,N 99DUP6 !
- PARAMETER L(FCC_L12,AL,CR:*:VA;1) 298.15 +3*L14ALCR;,,N 99DUP6 !
-$
-$
-$----------------------------------------------------------------------------
-$
-$                                                                       Al-Ni
-$                     Mainly from ND thesis,
-$                     slighly revised to get better solvus at low temperature
-$
-$                                                                LIQUID PHASE
-$
- PARAMETER L(LIQUID,AL,NI;0)  298.15 -207109.28+41.31501*T;,,N 95DUP3 !
- PARAMETER L(LIQUID,AL,NI;1)  298.15 -10185.79+5.8714*T;,,N 95DUP3 !
- PARAMETER L(LIQUID,AL,NI;2)  298.15 +81204.81-31.95713*T;,,N 95DUP3 !
- PARAMETER L(LIQUID,AL,NI;3)  298.15  +4365.35-2.51632*T;,,N 95DUP3 !
- PARAMETER L(LIQUID,AL,NI;4)  298.15  -22101.64+13.16341*T;,,N 95DUP3 !
-$
-$                                                                FCC_A1 PHASE
-$
- PARAMETER TC(FCC_A1,AL,NI:VA;0)  298.15  -1112;,,N 95DUP3 !
- PARAMETER TC(FCC_A1,AL,NI:VA;1)  298.15  1745;,,N 95DUP3 !
- PARAMETER G(FCC_A1,AL,NI:VA;0)  298.15  -162407.75+16.212965*T;,,N 95DUP3 !
- PARAMETER G(FCC_A1,AL,NI:VA;1)  298.15  +73417.798-34.914168*T;,,N 95DUP3 !   
- PARAMETER G(FCC_A1,AL,NI:VA;2)  298.15  +33471.014-9.8373558*T;,,N 95DUP3 !   
- PARAMETER G(FCC_A1,AL,NI:VA;3)  298.15  -30758.01+10.25267*T;,,N 95DUP3 !
-$
-$                                                               FCC_L12 PHASE
-$
-     FUN UALNI 298.15 -22212.8931+4.39570389*T;,,,N 99DUP3 !
-     FUN U1ALNI 298.15 2*UNTIER*UALNI;,,,N 99DUP3 !
-     FUN U3ALNI 298.15 0;,,,N 99DUP3 !
-     FUN U4ALNI 298.15 7203.60609-3.74273030*T;,,,N 99DUP3 !
-   FUNCTION L04ALNI 298.15 U3ALNI;,,N 99DUP3 !
-   FUNCTION L14ALNI 298.15 U4ALNI;,,N 99DUP3 !
-   FUNCTION ALNI3   298.15 +3*U1ALNI;,,,N 99DUP3 !
-   FUNCTION AL2NI2  298.15 +4*U1ALNI;,,,N 99DUP3 !
-   FUNCTION AL3NI   298.15 +3*U1ALNI;,,,N 99DUP3 !
- PARAMETER G(FCC_L12,NI:AL:VA;0)  298.15  +ALNI3;,,N 99DUP3 !
- PARAMETER G(FCC_L12,AL:NI:VA;0)  298.15  +AL3NI;,,N 99DUP3 !
- PARAMETER L(FCC_L12,AL,NI:AL:VA;0) 298.15
-     -1.5*ALNI3+1.5*AL2NI2+1.5*AL3NI;,,N 99DUP3 !
- PARAMETER L(FCC_L12,AL,NI:NI:VA;0) 298.15
-     +1.5*ALNI3+1.5*AL2NI2-1.5*AL3NI;,,N 99DUP3 !
- PARAMETER L(FCC_L12,AL,NI:AL:VA;1) 298.15
-     +0.5*ALNI3-1.5*AL2NI2+1.5*AL3NI;,,N 99DUP3 !
- PARAMETER L(FCC_L12,AL,NI:NI:VA;1) 298.15
-     -1.5*ALNI3+1.5*AL2NI2-0.5*AL3NI;,,N 99DUP3 !
- PARAMETER L(FCC_L12,*:AL,NI:VA;0) 298.15 +L04ALNI;,,N 99DUP3 !
- PARAMETER L(FCC_L12,*:AL,NI:VA;1) 298.15 +L14ALNI;,,N 99DUP3 !
- PARAMETER L(FCC_L12,AL,NI:*:VA;0) 298.15 +3*L04ALNI;,,N 99DUP3 !
- PARAMETER L(FCC_L12,AL,NI:*:VA;1) 298.15 +3*L14ALNI;,,N 99DUP3 !
-$
-$
-$----------------------------------------------------------------------------
-$
-$                                                                       Cr-Ni
-$                             Mainly from SSOL
-$                             Metastable B2 and L12 from revision of Al-Cr-Ni
-$ 
-$                                                                LIQUID PHASE
-$
- PARAMETER L(LIQUID,CR,NI;0)  298.15  +318-7.3318*T;,,N 91LEE !
- PARAMETER L(LIQUID,CR,NI;1)  298.15  +16941-6.3696*T;,,N 91LEE !
-$
-$                                                                FCC_A1 PHASE
-$
- PARAMETER G(FCC_A1,CR,NI:VA;0)  298.15  +8030-12.8801*T;,,N 91LEE !
- PARAMETER G(FCC_A1,CR,NI:VA;1)  298.15  +33080-16.0362*T;,,N 91LEE !   
- PARAMETER TC(FCC_A1,CR,NI:VA;0)  298.15  -3605;,,N 86DIN !
- PARAMETER BMAGN(FCC_A1,CR,NI:VA;0)  298.15  -1.91;,,N 86DIN !
-$
-$
-$                                                               FCC_L12 PHASE
-$                                                                  metastable
-$ Present work: july 1999, study of Al-Cr-Ni, revision of NDTH.
-$ The L12 phase is metastable in the binary Cr-Ni while it was stable in NDTH.
-     FUN U1CRNI 298.15 -1980;,,,N 99DUP6 !
-$     FUN U1CRNI 298.15 -7060+3.63*T;,,,N 99DUP6 !
-     FUN U3CRNI 298.15 0;,,,N 99DUP6 !
-     FUN U4CRNI 298.15 0;,,,N 99DUP6 !
-   FUNCTION L04CRNI 298.15 U3CRNI;,,N 99DUP6 !
-   FUNCTION L14CRNI 298.15 U4CRNI;,,N 99DUP6 !
-   FUNCTION CRNI3   298.15 +3*U1CRNI;,,,N 99DUP6 !
-   FUNCTION CR2NI2  298.15 +4*U1CRNI;,,,N 99DUP6 !
-   FUNCTION CR3NI   298.15 +3*U1CRNI;,,,N 99DUP6 !
- PARAMETER G(FCC_L12,NI:CR:VA;0)  298.15  +CRNI3;,,  N 99DUP6 !
- PARAMETER G(FCC_L12,CR:NI:VA;0)  298.15  +CR3NI;,,  N 99DUP6 !
- PARAMETER L(FCC_L12,CR,NI:CR:VA;0) 298.15
-     -1.5*CRNI3+1.5*CR2NI2+1.5*CR3NI;,,N 99DUP6 !
- PARAMETER L(FCC_L12,CR,NI:NI:VA;0) 298.15
-     +1.5*CRNI3+1.5*CR2NI2-1.5*CR3NI;,,N 99DUP6 !
- PARAMETER L(FCC_L12,CR,NI:CR:VA;1) 298.15
-     +0.5*CRNI3-1.5*CR2NI2+1.5*CR3NI;,,N 99DUP6 !
- PARAMETER L(FCC_L12,CR,NI:NI:VA;1) 298.15
-     -1.5*CRNI3+1.5*CR2NI2-0.5*CR3NI;,,N 99DUP6 !
- PARAMETER L(FCC_L12,*:CR,NI:VA;0) 298.15 +L04CRNI;,,N 99DUP6 !
- PARAMETER L(FCC_L12,*:CR,NI:VA;1) 298.15 +L14CRNI;,,N 99DUP6 !
- PARAMETER L(FCC_L12,CR,NI:*:VA;0) 298.15 +3*L04CRNI;,,N 99DUP6 !
- PARAMETER L(FCC_L12,CR,NI:*:VA;1) 298.15 +3*L14CRNI;,,N 99DUP6 !
-$                                                        
-$
-$****************************************************************************
-$
-$                                                          TERNARY PARAMETERS
-$
-$----------------------------------------------------------------------------
-$
-$                                                                    Al-Cr-Ni
-$                                    July 1999, ND
-$                                    Revision. Main changes:
-$                                    - description of the A2/B2
-$                                    - new liquidus data taken into account
-$                                    - simpler ternary interaction parameters
-$
-$                                                                LIQUID PHASE
-$
- PARAMETER L(LIQUID,AL,CR,NI;0)  298.15  16000;,,N 99DUP6 !
-$
-$                                                                FCC_A1 PHASE
-$
- PARAMETER G(FCC_A1,AL,CR,NI:VA;0)  298.15  30300;,,N 99DUP6 !
-$
-$
-$                                                               FCC_L12 PHASE
-$
-   FUN U1ALCRNI 298.15 6650;,,N 99DUP6 !
-   FUN U2ALCRNI 298.15 0;,,N 99DUP6 !
-   FUN U3ALCRNI 298.15 0;,,N 99DUP6 !
-   FUN ALCRNI2 298.15 U1ALCR+2*U1ALNI+2*U1CRNI+U1ALCRNI;,,N 99DUP6 !
-   FUN ALCR2NI 298.15 2*U1ALCR+U1ALNI+2*U1CRNI+U2ALCRNI;,,N 99DUP6 !
-   FUN AL2CRNI 298.15 2*U1ALCR+2*U1ALNI+U1CRNI+U3ALCRNI;,,N 99DUP6 !
- PARA L(FCC_L12,AL,CR,NI:AL:VA;0) 298.15
-     -1.5*ALCRNI2-1.5*ALCR2NI+ALCR3+ALNI3+6*AL2CRNI
-     -1.5*AL2CR2-1.5*AL2NI2-1.5*AL3CR-1.5*AL3NI;,,N 99DUP6 !
- PARA L(FCC_L12,AL,CR,NI:CR:VA;0) 298.15
-     -1.5*ALCRNI2+6*ALCR2NI-1.5*ALCR3-1.5*AL2CRNI
-     -1.5*AL2CR2+AL3CR+CRNI3-1.5*CR2NI2-1.5*CR3NI;,,N 99DUP6 !
- PARA L(FCC_L12,AL,CR,NI:NI:VA;0) 298.15
-     +6*ALCRNI2-1.5*ALCR2NI-1.5*ALNI3-1.5*AL2CRNI
-     -1.5*AL2NI2+AL3NI-1.5*CRNI3-1.5*CR2NI2+CR3NI;,,N 99DUP6 !
- PARA L(FCC_L12,AL,CR:NI:VA;0) 298.15
-     +1.5*ALCR2NI+1.5*AL2CRNI-1.5*AL3NI-1.5*CR3NI;,,N 99DUP6 !
- PARA L(FCC_L12,AL,NI:CR:VA;0) 298.15
-     +1.5*ALCRNI2+1.5*AL2CRNI-1.5*AL3CR-1.5*CRNI3;,,N 99DUP6 !
- PARA L(FCC_L12,CR,NI:AL:VA;0) 298.15
-     +1.5*ALCRNI2+1.5*ALCR2NI-1.5*ALCR3-1.5*ALNI3;,,N 99DUP6 !
- PARA L(FCC_L12,AL,CR:NI:VA;1) 298.15
-     -1.5*ALCR2NI+1.5*AL2CRNI-0.5*AL3NI+0.5*CR3NI;,,N 99DUP6 !
- PARA L(FCC_L12,AL,NI:CR:VA;1) 298.15
-     -1.5*ALCRNI2+1.5*AL2CRNI-0.5*AL3CR+0.5*CRNI3;,,N 99DUP6 !
- PARA L(FCC_L12,CR,NI:AL:VA;1) 298.15
-     -1.5*ALCRNI2+1.5*ALCR2NI-0.5*ALCR3+0.5*ALNI3;,,N 99DUP6 !
-$
-$****************************************************************************
-$ Diffusion parameters
-$
-PARAMETER DQ(FCC_A1&AL,*;0) 298.15  -70000+R*T*LN(5E-5); 6000 N !
-PARAMETER DQ(FCC_A1&CR,*;0) 298.15  -40800+R*T*LN(3e-6); 6000 N !
-PARAMETER DQ(FCC_A1&NI,*;0) 298.15  -271960+R*T*LN(1.27E-4); 6000 N !
-$
-"""
-
-FECRNI_DB = """
-$ FeCrNi database using parameters taken from MatCalc open steel database mc_fe_v2.060.tdb
-$
-$ The mc_fe_v2.059.tdb database is made available under the 
-$ Open Database License: http://opendatacommons.org/licenses/odbl/1.0/. 
-$ Any rights in individual contents of the database are licensed under the 
-$ Database Contents License: http://opendatacommons.org/licenses/dbcl/1.0/. 
-$
-$ ##########################################################################
-
-ELEMENT VA   VACUUM            0.0                0.00            0.00      !
-ELEMENT CR   BCC_A2           51.996           4050.0            23.5429    !
-ELEMENT FE   BCC_A2           55.847           4489.0            27.2797    !
-ELEMENT NI   FCC_A1           58.69            4787.0            29.7955    !
-
-FUNCTION GHSERCR
- 273.00 -8856.94+157.48*T-26.908*T*LN(T)
- +0.00189435*T**2-1.47721E-6*T**3+139250*T**(-1); 2180.00  Y
- -34869.344+344.18*T-50*T*LN(T)-2.88526E+32*T**(-9); 6000.00  N
-REF:0 !
-FUNCTION GCRFCC
- 273.00 +7284+0.163*T+GHSERCR#; 6000.00  N
-REF:0 !
-FUNCTION GHSERFE
- 273.00 +1225.7+124.134*T-23.5143*T*LN(T)-0.00439752*T**2
- -5.89269E-8*T**3+77358.5*T**(-1); 1811.00  Y
- -25383.581+299.31255*T-46*T*LN(T)+2.2960305E+31*T**(-9); 6000.00  N
-REF:0 !
-FUNCTION GFEFCC
- 273.00 -1462.4+8.282*T-1.15*T*LN(T)+6.4E-04*T**2+GHSERFE#; 1811.00  Y
- -27098.266+300.25256*T-46*T*LN(T)+2.78854E+31*T**(-9); 6000.00  N
-REF:0 !
-FUNCTION GHSERNI
- 273.00 -5179.159+117.854*T-22.096*T*LN(T)-4.8407E-3*T**2; 1728.00  Y
- -27840.655+279.135*T-43.10*T*LN(T)+1.12754E+31*T**(-9); 6000.00  N
-REF:0 !
-FUNCTION GNIBCC
- 273.00 +8715.084-3.556*T+GHSERNI#; 6000.00  N
-REF:0 !
-
-$FCC_A1 phase
-
-TYPE_DEFINITION ' GES A_P_D FCC_A1 MAGNETIC  -3.0    0.28 !
-TYPE_DEFINITION % SEQ *!
-PHASE FCC_A1  %'  2 1   1 ! 
-CONSTITUENT FCC_A1  : CR,FE%,NI : VA% :  !
-
-PARAMETER G(FCC_A1,CR:VA;0) 273.00 +7284+0.163*T+GHSERCR#; 6000.00  N
-REF:0 !
-PARAMETER G(FCC_A1,FE:VA;0) 273.00 -1462.4+8.282*T-1.15*T*LN(T)
-   +0.00064*T**2+GHSERFE#; 1811.00  Y
-   -1713.815+0.94001*T+0.4925095E+31*T**(-9)+GHSERFE#; 6000.00  N
-REF:0 !
-PARAMETER G(FCC_A1,NI:VA;0) 273.00 +GHSERNI#; 3000.00  N
-REF:0 !
-PARAMETER L(FCC_A1,CR,FE:VA;0) 273.00 +10833-7.477*T; 6000.00  N
-REF:11 !
-PARAMETER L(FCC_A1,CR,FE:VA;1) 273.00 +1410; 6000.00  N
-REF:11 !
-PARAMETER L(FCC_A1,CR,NI:VA;0) 273.00 +8030-12.8801*T; 6000.00  N
-REF:11 !
-PARAMETER L(FCC_A1,CR,NI:VA;1) 273.00 +33080-16.0362*T; 6000.00  N
-REF:11 !
-PARAMETER L(FCC_A1,FE,NI:VA;0) 273.00 -12054.355+3.27413*T; 6000.00  N
-REF:20 !
-PARAMETER L(FCC_A1,FE,NI:VA;1) 273.00 +11082.1315-4.45077*T; 6000.00  N
-REF:20 !
-PARAMETER L(FCC_A1,FE,NI:VA;2) 273.00 -725.805174; 6000.00  N
-REF:20 !
-PARAMETER L(FCC_A1,CR,FE,NI:VA;0) 273.00 +8000-8*T; 6000.00 N
-REF:jac17 !
-PARAMETER L(FCC_A1,CR,FE,NI:VA;1) 273.00 -6500; 6000.00 N
-REF:jac17 !
-PARAMETER L(FCC_A1,CR,FE,NI:VA;2) 273.00 +30000; 6000.00 N
-REF:jac17 !
-PARAMETER TC(FCC_A1,CR:VA;0) 273.00 -1109; 6000.00  N
-REF:11 !
-PARAMETER BMAGN(FCC_A1,CR:VA;0) 273.00 -2.46; 6000.00  N
-REF:11 !
-PARAMETER TC(FCC_A1,CR,NI:VA;0) 273.00 -3605; 6000.00  N
-REF:11 !
-PARAMETER BMAGN(FCC_A1,CR,NI:VA;0) 273.00 -1.91; 6000.00  N
-REF:11 !
-PARAMETER TC(FCC_A1,FE:VA;0) 273.00 -201; 6000.00  N
-REF:20 !
-PARAMETER BMAGN(FCC_A1,FE:VA;0) 273.00 -2.1; 6000.00  N
-REF:20 !
-PARAMETER TC(FCC_A1,FE,NI:VA;0) 273.00 +2133; 6000.00  N
-REF:20 !
-PARAMETER TC(FCC_A1,FE,NI:VA;1) 273.00 -682; 6000.00  N
-REF:20 !
-PARAMETER BMAGN(FCC_A1,FE,NI:VA;0) 273.00 +9.55; 6000.00  N
-REF:20 !
-PARAMETER BMAGN(FCC_A1,FE,NI:VA;1) 273.00 +7.23; 6000.00  N
-REF:20 !
-PARAMETER BMAGN(FCC_A1,FE,NI:VA;2) 273.00 +5.93; 6000.00  N
-REF:20 !
-PARAMETER BMAGN(FCC_A1,FE,NI:VA;3) 273.00 +6.18; 6000.00  N
-REF:20 !
-PARAMETER TC(FCC_A1,NI:VA;0) 273.00 +633; 6000.00  N
-REF:0 !
-PARAMETER BMAGN(FCC_A1,NI:VA;0) 273.00 +0.52; 6000.00  N
-REF:0 !
-
-$BCC_A2 phase
-
-TYPE_DEFINITION & GES A_P_D BCC_A2 MAGNETIC  -1.0    0.4 !
-PHASE BCC_A2  %&  2 1   3 !
-CONSTITUENT BCC_A2  : CR,FE%,NI : VA% :  ! 
-
-PARAMETER G(BCC_A2,CR:VA;0) 273.00 +GHSERCR#; 6000.00  N
-REF:0 !
-PARAMETER G(BCC_A2,FE:VA;0) 273.00 +GHSERFE#; 6000.00  N
-REF:0 !
-PARAMETER G(BCC_A2,NI:VA;0) 273.00 +8715.084-3.556*T+GHSERNI#; 3000.00  N
-REF:0 !
-PARAMETER L(BCC_A2,CR,FE:VA;0) 273.00 +20500-9.68*T; 6000.00  N
-REF:11 !
-PARAMETER L(BCC_A2,CR,NI:VA;0) 273.00 +17170-11.8199*T; 6000.00  N
-REF:11 !
-PARAMETER L(BCC_A2,CR,NI:VA;1) 273.00 +34418-11.8577*T; 6000.00  N
-REF:11 !
-PARAMETER L(BCC_A2,CR,NI:VA;2) 273.00 +1e-8; 6000.00  N
-REF:11 !
-PARAMETER L(BCC_A2,FE,NI:VA;0) 273.00 -956.63-1.28726*T; 6000.00  N
-REF:20 !
-PARAMETER L(BCC_A2,FE,NI:VA;1) 273.00 +5000-5*T; 6000.00  N
-REF:pov12 !
-PARAMETER L(BCC_A2,CR,FE,NI:VA;0) 273.00 +3000+5*T; 6000.00 N
-REF:jac17 !
-PARAMETER L(BCC_A2,CR,FE,NI:VA;1) 273.00 +9000-6*T; 6000.00 N
-REF:jac17 !
-PARAMETER L(BCC_A2,CR,FE,NI:VA;2) 273.00 -30000+20*T; 6000.00 N
-REF:jac17 !
-PARAMETER TC(BCC_A2,CR:VA;0) 273.00 -311.5; 6000.00  N
-REF:22 !
-PARAMETER BMAGN(BCC_A2,CR:VA;0) 273.00 -0.008; 6000.00  N
-REF:0 !
-PARAMETER TC(BCC_A2,FE:VA;0) 273.00 +1043; 6000.00  N
-REF:0 !
-PARAMETER BMAGN(BCC_A2,FE:VA;0) 273.00 +2.22; 6000.00  N
-REF:0 !
-PARAMETER TC(BCC_A2,NI:VA;0) 273.00 +575; 6000.00  N
-REF:0 !
-PARAMETER BMAGN(BCC_A2,NI:VA;0) 273.00 +0.85; 6000.00  N
-REF:0 !
-PARAMETER TC(BCC_A2,CR,FE:VA;0) 273.00 +1650; 6000.00  N
-REF:11 !
-PARAMETER TC(BCC_A2,CR,FE:VA;1) 273.00 +550; 6000.00  N
-REF:11 !
-PARAMETER BMAGN(BCC_A2,CR,FE:VA;0) 273.00 -0.85; 6000.00  N
-REF:pov09 !
-PARAMETER TC(BCC_A2,CR,NI:VA;0) 273.00 +2373; 6000.00  N
-REF:11 !
-PARAMETER TC(BCC_A2,CR,NI:VA;1) 273.00 +617; 6000.00  N
-REF:11 !
-PARAMETER BMAGN(BCC_A2,CR,NI:VA;0) 273.00 +4; 6000.00  N
-REF:11 !
-
-$SIGMA phase
-
-PHASE SIGMA %  3 8   4   18  !
-CONSTITUENT SIGMA  : FE%,NI : CR% : CR,FE,NI :!
-
-PARAMETER G(SIGMA,FE:CR:CR;0) 273.00 +8*GFEFCC#+22*GHSERCR#
- +92300-95.96*T; 6000.00  N
-REF:62 !
-PARAMETER G(SIGMA,FE:CR:FE;0) 273.00 +117300-95.96*T+8*GFEFCC#
-   +4*GHSERCR#+18*GHSERFE#; 6000.00  N
-REF:62 !
-PARAMETER G(SIGMA,FE:CR:NI;0) 273.00 -50000+32*T+8*GFEFCC#+4*GHSERCR#
-   +18*GNIBCC#; 6000.00  N
-REF:pov13 !
-PARAMETER G(SIGMA,NI:CR:CR;0) 273.00 +8*GHSERNI#+22*GHSERCR#
- +180000-170*T; 6000.00  N
-REF:13 !
-PARAMETER G(SIGMA,NI:CR:FE;0) 273.00 +8*GHSERNI#+4*GHSERCR#
- +18*GHSERFE#-50000+32*T; 6000.00  N
-REF:pov13 !
-PARAMETER G(SIGMA,NI:CR:NI;0) 273.00 +8*GHSERNI#+4*GHSERCR#
- +18*GNIBCC#+175400; 6000.00  N
-REF:13 !
-PARAMETER L(SIGMA,FE:CR:CR,NI;0) 273.00 +1e-8; 6000.00  N
-REF:pov12 !
-PARAMETER L(SIGMA,FE:CR:FE,NI;0) 273.00 -200000; 6000.00  N
-REF:pov13 !
-
-$FCC mobility
-$CR
-
-PARAMETER MQ(FCC_A1&CR,CR:*) 273.00 -235000-82.0*T; 6000.00  N
-Ref:19 !
-PARAMETER MQ(FCC_A1&CR,FE:*) 273.00 -286000-71.9*T; 6000.00  N
-Ref:19 !
-PARAMETER MQ(FCC_A1&CR,NI:*) 273.00 -287000-64.4*T; 6000.00  N
-Ref:19 !
-PARAMETER MQ(FCC_A1&CR,CR,FE:*;0) 273.00 -105000; 6000.00  N
-Ref:19 !
-PARAMETER MQ(FCC_A1&CR,CR,NI:*;0) 273.00 -68000; 6000.00  N
-Ref:41 !
-PARAMETER MQ(FCC_A1&CR,FE,NI:*;0) 273.00 +16100; 6000.00  N
-Ref:17 !
-PARAMETER MQ(FCC_A1&CR,CR,FE,NI:*;0) 273.00 +310000; 6000.00  N
-Ref:17 !
-PARAMETER MQ(FCC_A1&CR,CR,FE,NI:*;1) 273.00 +320000; 6000.00  N
-Ref:17 !
-PARAMETER MQ(FCC_A1&CR,CR,FE,NI:*;2) 273.00 +120000; 6000.00  N
-Ref:17 !
-
-$FE
-
-PARAMETER MQ(FCC_A1&FE,CR:*) 273.00 -235000-82.0*T; 6000.00  N
-Ref:19 !
-PARAMETER MQ(FCC_A1&FE,FE:*) 273.00 -286000+R*T*LN(7.0E-5); 6000.00  N
-Ref:18 !
-PARAMETER MQ(FCC_A1&FE,NI:*) 273.00 -287000-67.5*T; 6000.00  N
-Ref:18 !
-PARAMETER MQ(FCC_A1&FE,CR,FE:*;0) 273.00 +15900; 6000.00  N
-Ref:19 !
-PARAMETER MQ(FCC_A1&FE,CR,NI:*;0) 273.00 -77500; 6000.00  N
-Ref:17 !
-PARAMETER MQ(FCC_A1&FE,FE,NI:*;0) 273.00 -115000+104*T; 6000.00  N
-Ref:18 !
-PARAMETER MQ(FCC_A1&FE,FE,NI:*;1) 273.00 +78800-73.3*T; 6000.00  N
-Ref:18 !
-PARAMETER MQ(FCC_A1&FE,CR,FE,NI:*;0) 273.00 -740000; 6000.00  N
-Ref:17 !
-PARAMETER MQ(FCC_A1&FE,CR,FE,NI:*;1) 273.00 -540000; 6000.00  N
-Ref:17 !
-PARAMETER MQ(FCC_A1&FE,CR,FE,NI:*;2) 273.00 +750000; 6000.00  N
-Ref:17 !
-
-$NI
-
-PARAMETER MQ(FCC_A1&NI,CR:*) 273.00 -235000-82.0*T; 6000.00  N
-Ref:19 !
-PARAMETER MQ(FCC_A1&NI,FE:*) 273.00 -286000-86.0*T; 6000.00  N
-Ref:18 !
-PARAMETER MQ(FCC_A1&NI,NI:*) 273.00 -287000-69.8*T; 6000.00  N
-Ref:18 !
-PARAMETER MQ(FCC_A1&NI,CR,FE:*;0) 273.00 -119000; 6000.00  N
-Ref:17 !
-PARAMETER MQ(FCC_A1&NI,CR,NI:*;0) 273.00 -81000; 6000.00  N
-Ref:19 !
-PARAMETER MQ(FCC_A1&NI,FE,NI:*;0) 273.00 +124000-51.4*T; 6000.00  N
-Ref:18 !
-PARAMETER MQ(FCC_A1&NI,FE,NI:*;1) 273.00 -300000+213*T; 6000.00  N
-Ref:18 !
-PARAMETER MQ(FCC_A1&NI,CR,FE,NI:*;0) 273.00 +1840000; 6000.00  N
-Ref:17 !
-PARAMETER MQ(FCC_A1&NI,CR,FE,NI:*;1) 273.00 +670000; 6000.00  N
-Ref:17 !
-PARAMETER MQ(FCC_A1&NI,CR,FE,NI:*;2) 273.00 -1120000; 6000.00  N
-Ref:17 !
-
-$BCC Mobility
-
-$CR
-
-PARAMETER MQ(BCC_A2&CR,CR:*) 273.00 -407000; 6000.00  N
-Ref:14 !
-PARAMETER MF(BCC_A2&CR,CR:*) 273.00 -35.6*T; 6000.00  N
-Ref:14 !
-PARAMETER MQ(BCC_A2&CR,FE:*) 273.00 -218000; 6000.00  N
-Ref:14 !
-PARAMETER MF(BCC_A2&CR,FE:*) 273.00 +R*T*LN(8.5E-5); 6000.00  N
-Ref:14 !
-PARAMETER MQ(BCC_A2&CR,NI:*) 273.00 -218000; 6000.00  N
-Ref:14 !
-PARAMETER MF(BCC_A2&CR,NI:*) 273.00 +R*T*LN(8.5E-5); 6000.00  N
-Ref:14 !
-PARAMETER MQ(BCC_A2&CR,CR,FE:*;0) 273.00 +361000; 6000.00  N
-Ref:14 !
-PARAMETER MF(BCC_A2&CR,CR,FE:*;0) 273.00 -116*T; 6000.00  N
-Ref:14 !
-PARAMETER MQ(BCC_A2&CR,CR,FE:*;1) 273.00 +2820; 6000.00  N
-Ref:14 !
-PARAMETER MF(BCC_A2&CR,CR,FE:*;1) 273.00 +37.5*T; 6000.00  N
-Ref:14 !
-PARAMETER MQ(BCC_A2&CR,CR,NI:*;0) 273.00 +350000; 6000.00  N
-Ref:14 !
-PARAMETER MF(BCC_A2&CR,CR,NI:*;0) 273.00 +1e-8; 6000.00  N
-Ref:14 !
-PARAMETER MQ(BCC_A2&CR,FE,NI:*;0) 273.00 +150000; 6000.00  N
-Ref:14 !
-PARAMETER MF(BCC_A2&CR,FE,NI:*;0) 273.00 +1e-8; 6000.00  N
-Ref:14 !
-PARAMETER MQ(BCC_A2&CR,FE,NI:*;1) 273.00 +150000; 6000.00  N
-Ref:14 !
-PARAMETER MF(BCC_A2&CR,FE,NI:*;1) 273.00 +1e-8; 6000.00  N
-Ref:14 !
-PARAMETER MQ(BCC_A2&CR,FE,NI:*;2) 273.00 +1e-8; 6000.00  N
-Ref:14 !
-PARAMETER MF(BCC_A2&CR,FE,NI:*;2) 273.00 +1e-8; 6000.00  N
-Ref:14 !
-PARAMETER MQ(BCC_A2&CR,CR,FE,NI:*;0) 273.00 +1e-8; 6000.00  N
-Ref:14 !
-PARAMETER MF(BCC_A2&CR,CR,FE,NI:*;0) 273.00 +1e-8; 6000.00  N
-Ref:14 !
-PARAMETER MQ(BCC_A2&CR,CR,FE,NI:*;1) 273.00 -2400000; 6000.00  N
-Ref:14 !
-PARAMETER MF(BCC_A2&CR,CR,FE,NI:*;1) 273.00 +1e-8; 6000.00  N
-Ref:14 !
-PARAMETER MQ(BCC_A2&CR,CR,FE,NI:*;2) 273.00 +1e-8; 6000.00  N
-Ref:14 !
-PARAMETER MF(BCC_A2&CR,CR,FE,NI:*;2) 273.00 +1e-8; 6000.00  N
-Ref:14 !
-
-$FE
-
-PARAMETER MQ(BCC_A2&FE,CR:*) 273.00 -407000; 6000.00  N
-Ref:14 !
-PARAMETER MF(BCC_A2&FE,CR:*) 273.00 -17.2*T; 6000.00  N
-Ref:14 !
-PARAMETER MQ(BCC_A2&FE,FE:*) 273.00 -218000; 6000.00  N
-Ref:14 !
-PARAMETER MF(BCC_A2&FE,FE:*) 273.00 +R*T*LN(4.6E-5); 6000.00  N
-Ref:14 !
-PARAMETER MQ(BCC_A2&FE,NI:*) 273.00 -218000; 6000.00  N
-Ref:14 !
-PARAMETER MF(BCC_A2&FE,NI:*) 273.00 +R*T*LN(4.6E-5); 6000.00  N
-Ref:14 !
-PARAMETER MQ(BCC_A2&FE,CR,FE:*;0) 273.00 +267000; 6000.00  N
-Ref:14 !
-PARAMETER MF(BCC_A2&FE,CR,FE:*;0) 273.00 -117*T; 6000.00  N
-Ref:14 !
-PARAMETER MQ(BCC_A2&FE,CR,FE:*;1) 273.00 -416000; 6000.00  N
-Ref:14 !
-PARAMETER MF(BCC_A2&FE,CR,FE:*;1) 273.00 +348*T; 6000.00  N
-Ref:14 !
-PARAMETER MQ(BCC_A2&FE,CR,NI:*;0) 273.00 +350000; 6000.00  N
-Ref:14 !
-PARAMETER MF(BCC_A2&FE,CR,NI:*;0) 273.00 +1e-8; 6000.00  N
-Ref:14 !
-PARAMETER MQ(BCC_A2&FE,FE,NI:*;0) 273.00 +150000; 6000.00  N
-Ref:14 !
-PARAMETER MF(BCC_A2&FE,FE,NI:*;0) 273.00 +1e-8; 6000.00  N
-Ref:14 !
-PARAMETER MQ(BCC_A2&FE,CR,FE,NI:*;0) 273.00 +1e-8; 6000.00  N
-Ref:14 !
-PARAMETER MF(BCC_A2&FE,CR,FE,NI:*;0) 273.00 +1e-8; 6000.00  N
-Ref:14 !
-PARAMETER MQ(BCC_A2&FE,CR,FE,NI:*;1) 273.00 +1400000; 6000.00  N
-Ref:14 !
-PARAMETER MF(BCC_A2&FE,CR,FE,NI:*;1) 273.00 +1e-8; 6000.00  N
-Ref:14 !
-PARAMETER MQ(BCC_A2&FE,CR,FE,NI:*;2) 273.00 +1e-8; 6000.00  N
-Ref:14 !
-PARAMETER MF(BCC_A2&FE,CR,FE,NI:*;2) 273.00 +1e-8; 6000.00  N
-Ref:14 !
-
-$NI
-
-PARAMETER MQ(BCC_A2&NI,CR:*) 273.00 -407000; 6000.00  N
-Ref:14 !
-PARAMETER MF(BCC_A2&NI,CR:*) 273.00 -17.2*T; 6000.00  N
-Ref:14 !
-PARAMETER MQ(BCC_A2&NI,FE:*) 273.00 -204000; 6000.00  N
-Ref:14 !
-PARAMETER MF(BCC_A2&NI,FE:*) 273.00 +R*T*LN(1.8E-5); 6000.00  N
-Ref:14 !
-PARAMETER MQ(BCC_A2&NI,NI:*) 273.00 -204000; 6000.00  N
-Ref:14 !
-PARAMETER MF(BCC_A2&NI,NI:*) 273.00 +R*T*LN(1.8E-5); 6000.00  N
-Ref:14 !
-PARAMETER MQ(BCC_A2&NI,CR,FE:*;0) 273.00 +88000; 6000.00  N
-Ref:14 !
-PARAMETER MF(BCC_A2&NI,CR,FE:*;0) 273.00 +10*T; 6000.00  N
-Ref:14 !
-PARAMETER MQ(BCC_A2&NI,CR,NI:*;0) 273.00 +350000; 6000.00  N
-Ref:14 !
-PARAMETER MF(BCC_A2&NI,CR,NI:*;0) 273.00 +1e-8; 6000.00  N
-Ref:14 !
-PARAMETER MQ(BCC_A2&NI,FE,NI:*;0) 273.00 +150000; 6000.00  N
-Ref:14 !
-PARAMETER MF(BCC_A2&NI,FE,NI:*;0) 273.00 +1e-8; 6000.00  N
-Ref:14 !
-PARAMETER MQ(BCC_A2&NI,CR,FE,NI:*;0) 273.00 +1e-8; 6000.00  N
-Ref:14 !
-PARAMETER MF(BCC_A2&NI,CR,FE,NI:*;0) 273.00 +1e-8; 6000.00  N
-Ref:14 !
-PARAMETER MQ(BCC_A2&NI,CR,FE,NI:*;1) 273.00 -500000; 6000.00  N
-Ref:14 !
-PARAMETER MF(BCC_A2&NI,CR,FE,NI:*;1) 273.00 +1e-8; 6000.00  N
-Ref:14 !
-PARAMETER MQ(BCC_A2&NI,CR,FE,NI:*;2) 273.00 +1e-8; 6000.00  N
-Ref:14 !
-PARAMETER MF(BCC_A2&NI,CR,FE,NI:*;2) 273.00 +1e-8; 6000.00  N
-Ref:14 !
-
-"""
-
-ALMGSI_DB = """
-
-
-$ AL-MG-SI system with metastable phases
-$
-$ Parameters for metastable phases and mobility
-$ taken from E. Povoden-Karadeniz et al, CALPHAD 43 (2011) p. 94
-$ 
-
-$Element     Standard state   mass [g/mol]     H_298             S_298
-ELEMENT VA   VACUUM            0.0             0.00              0.00       !
-ELEMENT AL   FCC_A1           26.98154         4540              28.30      !
-ELEMENT MG   HCP_A3           24.305           4998.0            32.671     !
-ELEMENT SI   DIA_A4           28.0855          3217.             18.81      !
-
-
-$
-$FUNCTIONS FOR PURE ELEMENT
-$
-FUNCTION GHSERAL
- 273.00 -7976.15+137.093038*T-24.3671976*T*LN(T)
- -1.884662E-3*T**2-0.877664E-6*T**3+74092*T**(-1); 700.00  Y
- -11276.24+223.048446*T-38.5844296*T*LN(T)
- +18.531982E-3*T**2-5.764227E-6*T**3+74092*T**(-1); 933.47  Y
- -11278.378+188.684153*T-31.748192*T*LN(T)-1.231E+28*T**(-9); 2900.00  N
-REF:0 !
-FUNCTION GHSERMG
- 273.00 -8367.34+143.675547*T-26.1849782*T*LN(T)+0.4858E-3*T**2
- -1.393669E-6*T**3+78950*T**(-1); 923.00  Y
- -14130.185+204.716215*T-34.3088*T*LN(T)+1038.192E25*T**(-9); 3000.00  N
-REF:0 !
-FUNCTION GHSERSI
- 273.00 -8162.609+137.236859*T-22.8317533*T*LN(T)
- -1.912904E-3*T**2-0.003552E-6*T**3+176667*T**(-1); 1687.00  Y
- -9457.642+167.271767*T-27.196*T*LN(T)-4.2037E+30*T**(-9); 3600.00  N
-REF:0 !
-
-$
-$ OTHER FUNCTIONS
-$
-FUNCTION R         
- 273.00 +8.31451; 6000.00  N !
-FUNCTION GMG2SI 273.00 -92250.0+440.4*T-75.9*T*LN(T)
-   -0.0018*T**2+630000*T**(-1); 6000.00  N
-REF:31 !
-
-$
-$                                                                       LIQUID
-$
- TYPE-DEF % SEQ * !
- PHASE LIQUID % 1  1.0 > 
-Random substitutional model. 
->> 6 !
-    CONSTITUENT LIQUID  : AL,MG,SI: !
-
-PARAMETER G(LIQUID,AL;0)
- 273.00 +11005.029-11.841867*T+7.934E-20*T**7+GHSERAL#; 700.00  Y
- +11005.03-11.841867*T+7.9337E-20*T**7+GHSERAL#; 933.47  Y
- +10482.382-11.253974*T+1.231E+28*T**(-9)+GHSERAL#; 2900.00  N
-REF:0 !
-PARAMETER G(LIQUID,MG;0)
- 273.00 +8202.243-8.83693*T+GHSERMG#-8.0176E-20*T**7; 923.00  Y
- +8690.316-9.392158*T+GHSERMG#-1.038192E+28*T**(-9); 6000.00  N
-REF:31 !
-PARAMETER G(LIQUID,SI;0)
- 273.00 +50696.36-30.099439*T+2.0931E-21*T**7+GHSERSI#; 1687.00  Y
- +49828.165-29.559068*T+4.2037E+30*T**(-9)+GHSERSI#; 3600.00  N
-REF:0 !
-
-PARAMETER L(LIQUID,AL,MG;0) 273.00 -12000.0+8.566*T; 6000.00  N
-REF:31 !
-PARAMETER L(LIQUID,AL,MG;1) 273.00 +1894.0-3.000*T; 6000.00  N
-REF:31 !
-PARAMETER L(LIQUID,AL,MG;2) 273.00 +2000.0; 6000.00  N
-REF:31 !
-PARAMETER L(LIQUID,AL,SI;0) 273.00 -11655.93-0.92934*T; 6000.00  N
-REF:37 !
-PARAMETER L(LIQUID,AL,SI;1) 273.00 -2873.45+0.2945*T; 6000.00  N
-REF:37 !
-PARAMETER L(LIQUID,AL,SI;2) 273.00 +2520; 6000.00  N
-REF:37 !
-PARAMETER L(LIQUID,MG,SI;0) 273.00 -70055+24.98*T; 6000.00  N
-REF:39 !
-PARAMETER L(LIQUID,MG,SI;1) 273.00 -1300; 6000.00  N
-REF:39 !
-PARAMETER L(LIQUID,MG,SI;2) 273.00 +6272; 6000.00  N
-REF:39 !
-
-PARAMETER L(LIQUID,AL,MG,SI;0) 273.00 +11882; 6000.00  N
-REF:34 !
-PARAMETER L(LIQUID,AL,MG,SI;1) 273.00 -24207; 6000.00  N
-REF:34 !
-PARAMETER L(LIQUID,AL,MG,SI;2) 273.00 -38223; 6000.00  N
-REF:34 !
-
-$
-$                                                                       FCC_A1
-$
- PHASE FCC_A1  %  2 1   1 > Al-Matrix phase, face-centered cubic >> 6 !
-    CONSTITUENT FCC_A1  : AL%,MG,SI : VA :  !
-
-PARAMETER G(FCC_A1,AL:VA;0) 273.00 +GHSERAL#; 2900.00  N
-REF:0 !
-PARAMETER G(FCC_A1,MG:VA;0) 273.00 +2600-0.90*T+GHSERMG#; 6000.00  N
-REF:0 !
-PARAMETER G(FCC_A1,SI:VA;0) 273.00 +51000-21.8*T+GHSERSI#; 3600.00  N
-REF:0 !
-
-PARAMETER L(FCC_A1,AL,MG:VA;0) 273.00 +1*LDF0ALMG#; 6000.00  N
-REF:41 !
-PARAMETER L(FCC_A1,AL,MG:VA;1) 273.00 +1*LDF1ALMG#; 6000.00  N
-REF:41 !
-PARAMETER L(FCC_A1,AL,MG:VA;2) 273.00 +1*LDF2ALMG#; 6000.00  N
-REF:41 !
-PARAMETER L(FCC_A1,AL,SI:VA;0) 273.00 +1*LDF0ALSI#; 6000.00  N
-REF:41 !
-PARAMETER L(FCC_A1,AL,SI:VA;1) 273.00 +1*LDF1ALSI#; 6000.00  N
-REF:37 !
-PARAMETER L(FCC_A1,AL,SI:VA;2) 273.00 +1*LDF2ALSI#; 6000.00  N
-REF:37 !
-PARAMETER L(FCC_A1,MG,SI:VA;0) 273.00 +1*LDF0SIMG#; 6000.00  N
-REF:41 !
-PARAMETER L(FCC_A1,MG,SI:VA;1) 273.00 +1*LDF1SIMG#; 6000.00  N
-REF:31 !
-PARAMETER L(FCC_A1,MG,SI:VA;2) 273.00 +1*LDF2SIMG#; 6000.00  N
-REF:31 !
-
-$
-$                                                                       SI_DIAMOND_A4
-$
- PHASE SI_DIAMOND_A4 % 1 1 > 
-Silicon precipitate. Space group Fd3m, prototype: C(diamond) 
->> 4 !
-    CONSTITUENT SI_DIAMOND_A4  : AL,MG,SI% : !
-PARAMETER G(SI_DIAMOND_A4,AL;0) 273.00 +30.0*T+GHSERAL#; 6000.00  N
-REF:31 !
-PARAMETER G(SI_DIAMOND_A4,MG;0) 273.00 +GHSERMG#; 6000.00  N
-REF:41 !
-PARAMETER G(SI_DIAMOND_A4,SI;0) 273.00 +GHSERSI#; 6000.00  N
-REF:31 !
-PARAMETER L(SI_DIAMOND_A4,AL,SI;0) 273.00 +111417.7-46.1392*T; 6000.00  N
-REF:37 !
-PARAMETER L(SI_DIAMOND_A4,MG,SI;0) 273.00 +65000; 6000.00  N
-REF:41 !
-
-$
-$                                                                       MG2SI_B
-$
- PHASE MG2SI_B % 2 2 1 > 
-Face-centered cubic equilibrium phase. 
-Incoherent precipitates (plates or cubes) in the overaging regime, 6xxx alloys. [REF:C31,C32] 
->> 5 !
-    CONSTITUENT MG2SI_B  : MG : SI : !
-PARAMETER G(MG2SI_B,MG:SI;0) 273.00 GMG2SI; 6000.00  N
-REF:31 !
-
-$
-$                                                                       BETA_AL3MG2
-$
- PHASE BETA_AL3MG2  % 2  89  140 > 
-Cubic (Al,Zn)3Mg2 equilibrium phase, prototype: Al3Mg2.  
->> 2 !
-    CONSTITUENT BETA_AL3MG2  : MG : AL : !
-PARAMETER G(BETA_AL3MG2,MG:AL;0) 273.00 -246175.0-675.5500*T
-   +89*GHSERMG#+140*GHSERAL#; 6000.00  N
-REF:31 !
-
-$
-$                                                                       E_AL30MG23
-$
- PHASE E_AL30MG23  %  2  23   30 > 
-Epsilon equilibrium phase, prototype: Co5Cr2Mo3 
->> 1 !
-    CONSTITUENT E_AL30MG23  : MG : AL :  !
-PARAMETER G(E_AL30MG23,MG:AL;0) 273.00 -52565.4-173.1775*T
-   +23*GHSERMG#+30*GHSERAL#; 6000.00  N
-REF:31 !
-
-$
-$                                                                       G_AL12MG17
-$
- PHASE G_AL12MG17  %  3  10  24 24 > 
-Gamma equilibrium phase, space group: I43m, prototype: Alpha-Mn. 
-Precipitate in Al-Mg-Zn alloy 
->> 2 !
-    CONSTITUENT G_AL12MG17  : MG : AL,MG% : AL : !
-PARAMETER G(G_AL12MG17,MG:MG:MG;0) 273.00 +266939.2-174.638*T+58*GHSERMG#; 6000.00  N
-REF:40 !
-PARAMETER G(G_AL12MG17,MG:AL:AL;0) 273.00 +195750-203*T
-   +10*GHSERMG#+48*GHSERAL#; 6000.00  N
-REF:40 !
-PARAMETER G(G_AL12MG17,MG:MG:AL;0) 273.00 -105560-101.5*T
-   +34*GHSERMG#+24*GHSERAL#; 6000.00  N
-REF:40 !
-PARAMETER G(G_AL12MG17,MG:AL:MG;0) 273.00 +568249.2-276.138*T
-   +34*GHSERMG#+24*GHSERAL#; 6000.00  N
-REF:40 !
-PARAMETER L(G_AL12MG17,MG:AL:AL,MG;0) 273.00 +226200-29*T; 6000.00  N
-REF:40 !
-PARAMETER L(G_AL12MG17,MG:MG:AL,MG;0) 273.00 +226200-29*T; 6000.00  N
-REF:40 !
-
-$
-$                                                                       B_PRIME_L
-$
- PHASE B_PRIME_L % 3 3  9  7 > 
-Metastable B´ phase - low-T type reflecting lowest energy modification from 1st principles. 
-Structure can be related to the hexagonal structure of Q-Phase, with empty Cu-sites. [REF:C11,C37] 
->> 2 !
-    CONSTITUENT B_PRIME_L  : AL : MG : SI : !
-PARAMETER G(B_PRIME_L,AL:MG:SI;0)  273.00 -140000-10*T+3*GHSERAL#+9*GHSERMG#+7*GHSERSI#; 6000.00  N
-REF:41 !
-
-$
-$                                                                       MGSI_B_P
-$
- PHASE MGSI_B_P % 2 1.8  1 > 
-Beta´, metastable hexagonal close-packed rod-like Mg-Si precipitates in 6xxx alloys. [REF:C31,C32,C34] 
->> 5 !
-    CONSTITUENT MGSI_B_P  : MG : SI : !
-
-PARAMETER G(MGSI_B_P,MG:SI;0) 273.00 GMG2SI + 24250 - 40.4*T + 5.9*T*LN(T) - 0.0042*T**2 - 130000*T**(-1); 6000.00 N
-REF:41 !
-
-$
-$                                                                       MG5SI6_B_DP
-$
- PHASE MG5SI6_B_DP % 2 5  6 > 
-Main metastable hardening phase in 6xxx, monoclinic with space group C2/m. Al-free Mg5Si6.
-Semicoherent needles. [REF:C31,C32,C35].     
->> 5 !
-    CONSTITUENT MG5SI6_B_DP  : MG : SI : !
-PARAMETER G(MG5SI6_B_DP,MG:SI;0)  273.00 -5000-30*T-0.0096*T**2
-  -1e-7*T**3+5*GHSERMG#+6*GHSERSI#; 6000.00  N
-REF:41 !
-
-$
-$                                                                       U1_PHASE
-$
- PHASE U1_PHASE % 3 2  1  2 > 
-Needle-like precipitate with trigonal structure observed in 6xxx in the beta´ precipitation regime. [REF:C37] 
->> 3 !
-    CONSTITUENT U1_PHASE  : AL : MG : SI : !
-PARAMETER G(U1_PHASE,AL:MG:SI;0)  273.00 -5000-10*T-0.0055*T**2
-  +3e-6*T**3+150000*T**(-1)+2*GHSERAL#+GHSERMG#+2*GHSERSI#; 6000.00  N
-REF:41 !
-
-$
-$                                                                       U2_PHASE
-$
- PHASE U2_PHASE % 3 1  1  1 > 
-Needle-like precipitate with orthorhombic structure in 6xxx in the beta' precipitation regime. [REF:C37] 
->> 3 !
-    CONSTITUENT U2_PHASE  : AL : MG : SI : !
-PARAMETER G(U2_PHASE,AL:MG:SI;0)  273.00 -14000-3.75*T-0.0015*T**2
-  +7.5e-7*T**3+62500*T**(-1)+1*GHSERAL#+1*GHSERMG#+1*GHSERSI#; 6000.00  N
-REF:41 !
-
-$
-$                                                                       Mobility terms
-$
-PARAMETER MQ(FCC_A1&AL,*) 273.00 -127200+R*T*LN(1.39e-5); 6000.00  N       
-Ref:41 !
-
-PARAMETER MQ(FCC_A1&MG,AL:*) 273.00 -119000+R*T*LN(3.7e-5); 6000.00  N
-Ref:41!
-PARAMETER MQ(FCC_A1&MG,MG:*) 273.00 -112499+R*T*LN(5.7e-5); 6000.00  N
-Ref:41!
-PARAMETER MQ(FCC_A1&MG,MG,AL:*) 273.00 54511; 6000.00  N
-Ref:41!
-PARAMETER MQ(FCC_A1&MG,SI:*) 273.00 -119000+R*T*LN(3.7e-5); 6000.00  N
-Ref:41!
-
-PARAMETER MQ(FCC_A1&SI,AL:*) 273.00 -136400+R*T*LN(2.31e-4); 6000.00  N
-Ref:41 !
-PARAMETER MQ(FCC_A1&SI,MG:*) 273.00 -136400+R*T*LN(2.31e-4); 6000.00  N
-Ref:41 !
-PARAMETER MQ(FCC_A1&SI,SI:*) 273.00 -448400+R*T*LN(154e-4); 6000.00  N
-Ref:41 !
-
-$
-$ References
-$
-
-LIST_OF_REFERENCES
-
-A00201-0    unary                A.T. Dinsdale, SGTE Data of pure elements, CALPHAD, Vol. 15, No. 4, pp 317-425, 1991.
-       31   bin, tern            N. Saunders, COST 507: Thermochemical database for light metal alloys, Vol. 2, pp 23-27, 1998.
-A00166-34   Al-Mg-Si             J. Lacaze and R. Valdes, CALPHAD-type assessment of the Al-Mg-Si system, Monatshefte f. Chemie, Vol. 136, A00169-37   Al-Fe-Si             Z.-K. Liu, Y.A. Chang, Thermodynamic assessment of the Al-Fe-Si system, Metall. Mater. Trans A, Vol. 30A, pp 1081-1095, 1999. 
-A00172-39   Mg-Si-Li             D. Kevorkov, R. Schmid-Fetzer, F. Zhang, Phase equilibria and thermodynamics of the Mg-Si-Li system and remodeling of the Mg-Si system, J. Phase Equilib. Diffusion, Vol. 25, pp 140-151, 2004.
-A00173-40   Al-Mg-Zn             P. Liang et al., Experimental investigation and thermodynamic calculation of the Al-Mg-Zn system, Thermochim. Acta, Vol. 314, pp 87-110, 1998.
-       41                        E. Povoden-Karadeniz et al, Calphad modeling of metastable phases in the Al-Mg-Si system, CALPHAD, Vol. 42 pp 94-104, 1991
-$ ################################################################################################################################################################################################################################################################################
-
-$ References of phase descriptions
-
-       C31 Al-Mg-Si              J.P. Lynch, L.M. Brown, M.H.Jacobs, Microanalysis of age-hardening precipitates in Aluminium-alloys, Acta metall. mater. 30 (1982) 1389.
-C00025-C32 Al-Mg-Si              G.A. Edwards, K. Stiller, G.L. Dunlop, M.J. Couper, The precipitaton sequence in Al-Mg-Si alloys, Acta mater. 46 (1998) 3893-3904.
-C00026-C33 Al-Mg-Si, GP-zones    K. Matsuda, H. Gamada, K. Fujii, Y. Uetani, T. Sato, A. Kamio, S. Ikeno, High-resolution electron microscopy on the structure of Guinier-Preston zones in an Al-1.6mass% Mg2Si alloy, Metall. mater. trans. A 29 (1998) 1161-1167.
-C00027-C34 Mg-Si beta´           R. Vissers, M.A. van Huis, J. Jansen, H.W. Zandbergen, C.D. Marioara, S.J. Andersen, The structure of the beta´ phase in Al-Mg-Si alloys, Acta mater. 55 (2007) 3815-3823.
-C00028-C35 Mg-Si beta´´          H.W. Zandbergen, S.J. Andersen, J. Jansen, Structure determination of Mg5Si6 particles in Al by dynamic electron diffraction studies, Science 277 (1997) 1221-1225.
-       C36 Al-Mg-Si              H.S. Hasting, A.G. Froseth, S.J. Andersen, R. Vissers, J.C. Walmsley, C.D. Marioara, F. Danoix, W. Lefebvre, R. Holmestad, Composition of beta´´ precipitates in Al-Mg-Si alloys by atom probe tomography and first principles calculations, J. appl. phys. 106 (2009) 123527.
-C00029-C37 Al-Mg-Si, U-phases    S.J. Andersen, C.D. Marioara, R. Vissers, A. Froseth, H.W. Zandbergen, The structural relation between precipitates in Al-Mg-Si alloys, the Al-matrix and diamond silicon, with emphasis on the trigonal U1-MgAl2Si2, Mater. sci. eng. A 444 (2007) 157-169.
-
-      11  Smithells Metals Reference Book, Seventh Edition, Butterworth-Heinemann, Oxford, 1999.  
-      32  J. Yao, Y.W. Cui, H. Liu, H. Kou, J. Li, L. Zhou, Computer Coupling of Phase Diagrams and Thermochemistry Vol.32, 602-607, 2008.
-"""
-
-FECRC_DB = """
-$
-$ Database for Cr-Fe-C from A.V. Khvan and B. Hallstedt, 2013
-$
-$ ----------------------------------------------------------------------------
- TEMP-LIM 298.15 6000.00 !
-$
-$ELEMENT NAME  REF. STATE               ATOMIC MASS H298-H0    S298    !
-$
- ELEMENT VA   VACUUM                      0.0          0.0      0.0    ! 
- ELEMENT C    GRAPHITE                   12.011     1054.0      5.7423 ! 
- ELEMENT CR   BCC_A2                     51.996     4050.0     23.5429 ! 
- ELEMENT FE   BCC_A2                     55.847     4489.0     27.2797 ! 
-$ ----------------------------------------------------------------------------
-$ Phase definitions
-$
- PHASE LIQUID:L % 1 1 !
- CONST LIQUID:L : C CR FE : !
-$
-$ Fcc (cF4, Fm-3m) and MeX (cF8, Fm-3m)
-$
- PHASE FCC_A1 %A 2 1 1 !
- CONST FCC_A1 : CR FE% : C VA% : !
-$
-$ Bcc (cI2, Im-3m)
-$
- PHASE BCC_A2 %B 2 1 3 !
- CONST BCC_A2 : CR FE : C VA% : !
-$
-$ Hcp (hP2, P6_3/mmc) and Me2X (NiAs-type, hP4, P6_3/mmc, B8_1)
-$
- PHASE HCP_A3 % 2 1 0.5 !
- CONST HCP_A3 : CR FE : C VA% : !
-$
-$ Prototype C (cF8, Fd-3m)
-$
- PHASE DIAMOND_A4 % 1 1 !
- CONST DIAMOND_A4 : C : !
-$
-$ Prototype C (hP4, P6_3/mmc)
-$
- PHASE GRAPHITE % 1 1 !
- CONST GRAPHITE : C : !
-$
-$ Prototype Fe3C (oP16, Pnma)
-$
- PHASE CEMENTITE_D011 %A 2 3 1 !
- CONST CEMENTITE_D011 : CR FE : C : !
-$
-$ Prototype Cr3C2 (oP20, Pnma)
-$
- PHASE CR3C2_D510 % 2 3 2 !
- CONST CR3C2_D510 : CR : C : !
-$
-$ Prototype Cr7C3 (oP40, Pnma)
-$
- PHASE M7C3_D101 % 2 7 3 !
- CONST M7C3_D101 : CR FE : C : !
-$
-$ Prototype Cr23C6 (cF116, Fm-3m)
-$
- PHASE M23C6_D84 % 3 20 3 6 !
- CONST M23C6_D84 : CR FE : CR FE : C : !
-$
-$ Prototype Cr23C6 (cF116, Fm-3m)
-$
- PHASE M23C6_S % 2 23 6 !
- CONST M23C6_S : CR FE : C : !
-$
-$ Prototype CrFe (tP30, P4_2/mnm)
-$
- PHASE SIGMA_D8B % 3 10 4 16 !
- CONST SIGMA_D8B : FE : CR : CR FE : !
-$
-$ Sigma in TCFE 2000 and SSOL V4
-$
- PHASE SIGMA_OLD % 3 8 4 18 !
- CONST SIGMA_OLD : FE : CR : CR FE : !
-$ ----------------------------------------------------------------------------
-$ Defaults
-$
- DEFAULT-COM DEFINE_SYSTEM_ELEMENT VA !
- DEFAULT-COM REJECT_PHASE SIGMA_OLD M23C6_S !
- TYPE-DEF % SEQ * !
- TYPE-DEF A GES AMEND_PHASE_DESCRIPTION @ MAGNETIC -3 0.28 !
- TYPE-DEF B GES AMEND_PHASE_DESCRIPTION @ MAGNETIC -1 0.4 !
- FUNCTION ZERO      298.15  0;                                        6000 N !
- FUNCTION UN_ASS    298.15  0;                                        6000 N !
-$ ----------------------------------------------------------------------------
-$ Element data
-$ ----------------------------------------------------------------------------
-$ C
-$
- PAR  G(GRAPHITE,C),,                   +GHSERCC;,,                  N 91Din !
- PAR  G(DIAMOND_A4,C),,                 +GDIACC;,,                   N 91Din !
- PAR  G(LIQUID,C),,                     +GHSERCC+117369-24.63*T;,,   N 91Din !
-$
- FUNCTION GHSERCC   298.15  -17368.441+170.73*T-24.3*T*LN(T)
-       -4.723E-04*T**2+2562600*T**(-1)-2.643E+08*T**(-2)+1.2E+10*T**(-3);
-      6000.00  N !
- FUNCTION GDIACC    298.15  -16359.441+175.61*T-24.31*T*LN(T)
-       -4.723E-04*T**2+2698000*T**(-1)-2.61E+08*T**(-2)+1.11E+10*T**(-3);
-      6000.00  N !
-$ ----------------------------------------------------------------------------
-$ Cr
-$
- PAR  G(BCC_A2,CR:VA),,                 +GHSERCR;,,                  N 91Din !
- PAR  TC(BCC_A2,CR:VA),,                 -311.50;,,                  N 91Din !
- PAR  BM(BCC_A2,CR:VA),,                   -0.008;,,                 N 91Din !
- PAR  G(FCC_A1,CR:VA),,                 +GHSERCR+7284+0.163*T;,,     N 91Din !
- PAR  TC(FCC_A1,CR:VA),,                -1109.00;,,                  N 91Din !
- PAR  BM(FCC_A1,CR:VA),,                   -2.46;,,                  N 91Din !
- PAR  G(HCP_A3,CR:VA),,                 +GHSERCR+4438;,,             N 91Din !
- PAR  TC(HCP_A3,CR:VA),,                -1109.00;,,                  N 91Din !
- PAR  BM(HCP_A3,CR:VA),,                   -2.46;,,                  N 91Din !
- PAR  G(LIQUID,CR),,                    +GLIQCR;,,                   N 91Din !
-$
- FUNCTION GHSERCR   298.15  -8856.94+157.48*T-26.908*T*LN(T)
-       +0.00189435*T**2-1.47721E-06*T**3+139250*T**(-1);
-      2180.00  Y  -34869.344+344.18*T-50*T*LN(T)-2.88526E+32*T**(-9);
-      6000.00  N !
- FUNCTION GLIQCR    298.15  +24339.955-11.420225*T+GHSERCR+2.37615E-21*T**7;
-      2180.00  Y  -16459.984+335.616316*T-50*T*LN(T);
-      6000.00  N !
- FUNCTION GFCCCR    298.15  +GHSERCR+7284+0.163*T;                    6000 N !
-$ ----------------------------------------------------------------------------
-$ Fe
-$
- PAR  G(BCC_A2,FE:VA),,                 +GHSERFE;,,                  N 91Din !
- PAR  TC(BCC_A2,FE:VA),,                 1043.00;,,                  N 91Din !
- PAR  BM(BCC_A2,FE:VA),,                    2.22;,,                  N 91Din !
- PAR  G(FCC_A1,FE:VA),,                 +GFCCFE;,,                   N 91Din !
- PAR  TC(FCC_A1,FE:VA),,                 -201.00;,,                  N 91Din !
- PAR  BM(FCC_A1,FE:VA),,                   -2.10;,,                  N 91Din !
- PAR  G(HCP_A3,FE:VA),,                 +GHCPFE;,,                   N 91Din !
- PAR  G(CBCC_A12,FE:VA),,               +GHSERFE+4745;,,             N 91Din !
- PAR  G(CUB_A13,FE:VA),,                +GHSERFE+3745;,,             N 91Din !
- PAR  G(LIQUID,FE),,                    +GLIQFE;,,                   N 91Din !
-$
- FUNCTION GHSERFE   298.15  +1225.7+124.134*T-23.5143*T*LN(T)
-       -0.00439752*T**2-5.8927E-08*T**3+77359*T**(-1);
-      1811.00  Y  -25383.581+299.31255*T-46*T*LN(T)+2.29603E+31*T**(-9);
-      6000.00  N !
- FUNCTION GFCCFE    298.15  -1462.4+8.282*T-1.15*T*LN(T)
-       +6.4E-04*T**2+GHSERFE;
-      1811.00  Y  -1713.815+0.940009*T+GHSERFE+4.9251E+30*T**(-9);
-      6000.00  N !
- FUNCTION GHCPFE    298.15  -3705.78+12.591*T-1.15*T*LN(T)
-       +6.4E-04*T**2+GHSERFE;
-      1811.00  Y  -3957.195+5.249009*T+GHSERFE+4.9251E+30*T**(-9);
-      6000.00  N !
- FUNCTION GLIQFE    298.15  +12040.17-6.55843*T+GHSERFE-3.67516E-21*T**7;
-      1811.00  Y  -10838.83+291.302*T-46*T*LN(T);
-      6000.00  N !
-$ ----------------------------------------------------------------------------
-$ Binary systems
-$ ----------------------------------------------------------------------------
-$ Cr-Fe
-$
-$ From J.-O. Andersson and B. Sundman 1987 (included in LB Vol. 2)
-$ Liquid changed by B.-J. Lee 1993
-$
-$ The SIGMA_D8B and SIGMA_OLD phase fields are very similar.
-$ Checked against LB. Checked at 6000 K.
-$
- PAR  L(LIQUID,CR,FE;0),,               -17737+7.996546*T;,,        N 93Lee1 !
- PAR  L(LIQUID,CR,FE;1),,               -1331;,,                    N 93Lee1 !
-$PAR  L(LIQUID,CR,FE;0),,               -14550+6.65*T;,,            N 87And1 !
-$
- PAR  L(BCC_A2,CR,FE:VA;0),,            +20500-9.68*T;,,            N 87And1 !
- PAR  BM(BCC_A2,CR,FE:VA;0),,              -0.85;,,                 N 87And1 !
- PAR  TC(BCC_A2,CR,FE:VA;0),,           +1650;,,                    N 87And1 !
- PAR  TC(BCC_A2,CR,FE:VA;1),,            +550;,,                    N 87And1 !
-$
- PAR  L(FCC_A1,CR,FE:VA;0),,            +10833-7.477*T;,,           N 87And1 !
- PAR  L(FCC_A1,CR,FE:VA;1),,            +1410;,,                    N 87And1 !
-$
- PAR  G(SIGMA_D8B,FE:CR:CR),,           +10*GFCCFE+20*GHSERCR
-             +83844-111.32*T;,,                                     N 00Wes !
- PAR  G(SIGMA_D8B,FE:CR:FE),,           +10*GFCCFE+4*GHSERCR
-             +16*GHSERFE+140515-111.32*T;,,                         N 00Wes !
-$
- PAR  G(SIGMA_OLD,FE:CR:CR),,           +8*GFCCFE+22*GHSERCR
-             +92300-95.96*T;,,                                      N 87And1 !
- PAR  G(SIGMA_OLD,FE:CR:FE),,           +8*GFCCFE+4*GHSERCR
-             +18*GHSERFE+117300-95.96*T;,,                          N 87And1 !
-$
-$ metastable
-$
- PAR  L(HCP_A3,CR,FE:VA;0),,            +10833-7.477*T;,,           N 90Fri1 !
-$ ----------------------------------------------------------------------------
-$ Cr-C
-$
-$ A.V. Khvan, B. Hallstedt, K. Chang, Calphad, 39, 54-61(2012).
-$
-$ Checked against paper. Checked at 6000 K.
-$
-$ The liquid interaction has been changed compared to 92Lee.
-$ There is still very nearly a stable miscibility gap on the C-rich side.
-$
-$ M7C3 and M3C2 become stable again above 9000K. This is a result of the
-$ T**2 terms and is not important.
-$
-$ The enthalpies and Gibbs energies of formation compare well with recent
-$ data from Kleykamp (J. Alloys Compd., 321, 138-45(2001)) and
-$ Meschel and Kleppa on Cr7C3 (J. Alloys Compd., 257, 227-33(1997)).
-$ The standard entropies and cp at 298K are not quite as good as they
-$ could (or should) be, but it doesn't motivate a reassessment.
-$
- PAR  L(LIQUID,C,CR;0),,                -69245-35*T;,,              N 12Khv1 !
- PAR  L(LIQUID,C,CR;1),,                +83242;,,                   N 12Khv1 !
- PAR  L(LIQUID,C,CR;2),,                +88000;,,                   N 12Khv1 !
-$
- PAR  G(BCC_A2,CR:C),,                +GHSERCR+3*GHSERCC+416000;,,  N 87And2 !
- PAR  TC(BCC_A2,CR:C),,                  -311.50;,,                 N 90Kaj !
- PAR  BM(BCC_A2,CR:C),,                    -0.008;,,                N 90Kaj !
- PAR  L(BCC_A2,CR:C,VA;0),,             -190*T;,,                   N 87And2 !
-$
- PAR  G(M23C6_D84,CR:CR:C),,            +GCRM23C6;,,                N 87And2 !
- PAR  G(M23C6_S,CR:C),,                 +GCRM23C6;,,                N 87And2 !
- PAR  G(CR3C2_D510,CR:C),,              -100823.8+530.66989*T
-             -89.6694*T*LN(T)-0.0301188*T**2;,,                     N 92Lee !
- PAR  G(M7C3_D101,CR:C),,               -201690+1103.128*T
-             -190.177*T*LN(T)-0.0578207*T**2;,,                     N 92Lee !
-$
-$ metastable
-$
- PAR  G(FCC_A1,CR:C),,                  +GHSERCR+GHSERCC
-             +1200-1.94*T;,,                                        N 92Fer !
-$ The parameter below turned out to be the old one.
-$PAR  G(FCC_A1,CR:C),,                  -32690+248.42*T
-$            -41.678*T*LN(T)-0.00301955*T**2;,,                     N 04Bra !
- PAR  L(FCC_A1,CR:C,VA;0),,             -11977+6.8194*T;,,          N 92Lee !
-$
- PAR  G(HCP_A3,CR:C),,                  +GHSERCR+0.5*GHSERCC
-             -18504+9.4173*T-2.4997*T*LN(T)+0.001386*T**2;,,        N 92Lee !
- PAR  L(HCP_A3,CR:C,VA;0),,             +4165;,,                    N 88Gus5 !
-$
- PAR  G(CEMENTITE_D011,CR:C),,          +3*GHSERCR+GHSERCC
-             -48000-9.2888*T;,,                                     N 92Fer !
-$
- PAR  G(FE4N_L1,CR:C),,                 +UN_ASS;,,                  N !
-$
- PAR  G(KSI_CARBIDE,CR:C),,             +3*GHSERCR+GHSERCC
-             +114060-47.2519*T;,,                                   N 92Qiu !
-$
- FUNCTION GCRM23C6  298.15  -521983+3622.24*T-620.965*T*LN(T)-0.126431*T**2;
-      6000.00  N !
-$ ----------------------------------------------------------------------------
-$ Fe-C
-$
-$ Database for Fe-C from B. Hallstedt et al. 2010
-$
-$ B. Hallstedt, D. Djurovic, J. von Appen, R. Dronskowski, A. Dick,
-$ F. Koermann, T. Hickel, J. Neugebauer, Calphad, 34, 129-33(2010).
-$
-$ Based on the assessment by P. Gustafson 1985.
-$ Cementite has been changed. Bcc-Fe, graphite and cementite have Gibbs energy
-$ expressions valid from 0.01 K in the paper, but here the standard SGTE
-$ expressions are kept.
-$
-$ The eutectoid (bcc+fcc+cem) temperature changed from 999.78 to 999.68 K.
-$ The eutectic (fcc+liq+cem) temperature changed from 1421.51 to 1421.31 K.
-$ The congruent melting point of cementite changed from 1497.8 to 1497.1 K.
-$
-$ BCC_A2 is stable above 4000 K around x(C)=0.33.
-$ There is an inverse miscibility gap in the liquid with a minimum at
-$ 5559 K and x(C)=0.53.
-$
- PAR  L(LIQUID,C,FE;0),,                -124320+28.5*T;,,            N 85Gus !
- PAR  L(LIQUID,C,FE;1),,                +19300;,,                    N 85Gus !
- PAR  L(LIQUID,C,FE;2),,                +49260-19*T;,,               N 85Gus !
-$
- PAR  G(BCC_A2,FE:C),,                  +GHSERFE+3*GHSERCC
-             +322050+75.667*T;,,                                     N 85Gus !
- PAR  TC(BCC_A2,FE:C),,                  1043.00;,,                  N 85Gus !
- PAR  BM(BCC_A2,FE:C),,                     2.22;,,                  N 85Gus !
- PAR  L(BCC_A2,FE:C,VA;0),,             -190*T;,,                    N 85Gus !
-$
- PAR  G(FCC_A1,FE:C),,                  +GFCCFE+GHSERCC
-             +77207-15.877*T;,,                                      N 85Gus !
- PAR  TC(FCC_A1,FE:C),,                  -201.00;,,                  N 85Gus !
- PAR  BM(FCC_A1,FE:C),,                    -2.10;,,                  N 85Gus !
- PAR  L(FCC_A1,FE:C,VA;0),,             -34671;,,                    N 85Gus !
-$
- PAR  G(CEMENTITE_D011,FE:C) 0.01       +GFECEM;,,                   N 10Hal !
- PAR  TC(CEMENTITE_D011,FE:C) 0.01        485.00;,,                  N 10Hal !
-$ For Fe3C
- PAR  BM(CEMENTITE_D011,FE:C) 0.01          1.008;,,                 N 10Hal !
-$
-$ metastable
-$
- PAR  G(HCP_A3,FE:C),,                  +GFCCFE+0.5*GHSERCC
-             +52905-11.9075*T;,,                                    N 88And2 !
- PAR  L(HCP_A3,FE:C,VA;0),,             -17335;,,                   N 88And2 !
-$
- PAR  G(CBCC_A12,FE:C),,                +GHSERFE+GHSERCC+80000;,,   N 90Hua2 !
- PAR  L(CBCC_A12,FE:C,VA;0),,           -34671;,,                   N 90Hua2 !
-$
- PAR  G(CUB_A13,FE:C),,                 +GHSERFE+GHSERCC+90000;,,   N 90Hua2 !
- PAR  L(CUB_A13,FE:C,VA;0),,            -34671;,,                   N 90Hua2 !
-$
- PAR  G(M7C3_D101,FE:C),,               +2.333333*GFECEM
-             +0.666667*GHSERCC+13200;,,                              N 11Dju !
-$PAR  G(M7C3_D101,FE:C),,               +7*GHSERFE+3*GHSERCC
-$            +75000-48.2168*T;,,                                     N 92Lee !
- PAR  G(M23C6_D84,FE:FE:C),,            +GFEM23C6;,,                 N 11Dju !
- PAR  G(M23C6_S,FE:C),,                 +GFEM23C6;,,                 N 11Dju !
- PAR  G(M5C2,FE:C),,                    +1.666667*GFECEM
-             +0.333333*GHSERCC+6200;,,                               N 11Dju !
-$PAR  G(M5C2,FE:C),,                    +5*GHSERFE+2*GHSERCC
-$            +54852-33.7518*T;,,                                    N 93Lee2 !
- PAR  G(FE4N_L1,FE:C),,                 +4*GHSERFE+GHSERCC+23224;,,   N 91Du !
- PAR  G(FECN_CHI,FE:C),,                +2.2*GHSERFE+GHSERCC
-             +9131-4.539*T;,,                                         N 91Du !
- PAR  G(KSI_CARBIDE,FE:C),,             +3*GHSERFE+GHSERCC
-             +14540+20*T;,,                                         N 88And2 !
- PAR  G(V3C2,FE:C),,                    +7250+741.566*T
-             -125.833*T*LN(T)+779485*T**(-1);,,                      N 91Hua !
-$
- FUNCTION GFECEM      0.01  +11369.937746-5.641259263*T-8.333E-6*T**4;
-        43.00  Y  +11622.647246-59.537709263*T+15.74232*T*LN(T)
-       -0.27565*T**2;
-       163.00  Y  -10195.860754+690.949887637*T-118.47637*T*LN(T)
-                  -0.0007*T**2+590527*T**(-1);
-      6000.00  N !
- FUNCTION GFEM23C6  298.15  +7.666667*GFECEM-1.666667*GHSERCC+15000;  6000 N !
-$ Function from 88And3 below
-$FUNCTION GFEM23C6  298.15  +7.666667*GFECEM-1.666667*GHSERCC
-$      +66920-40*T;
-$     6000.00  N !
-$ ------------------------------------------------------------------------------
-$ Ternary system
-$
-$ From A.V. Khvan and B. Hallstedt, 2013
-$
- PAR  L(LIQUID,C,CR,FE;0),,             -528500;,,                   N 13Khv !
- PAR  L(LIQUID,C,CR,FE;1),,             +57150;,,                    N 13Khv !
- PAR  L(LIQUID,C,CR,FE;2),,             +62630;,,                    N 13Khv !
-$
- PAR  L(BCC_A2,CR,FE:C;0),,             -1320000+667.7*T;,,          N 13Khv !
- PAR  BM(BCC_A2,CR,FE:C;0),,               -0.85;,,                 N 88And3 !
- PAR  TC(BCC_A2,CR,FE:C;0),,            +1650;,,                    N 88And3 !
- PAR  TC(BCC_A2,CR,FE:C;1),,             +550;,,                    N 88And3 !
-$
- PAR  L(FCC_A1,CR,FE:C;0),,             -69534+3.2353*T;,,           N 13Khv !
-$
- PAR  L(CEMENTITE_D011,CR,FE:C;0),,     +14586-9.18*T;,,             N 13Khv !
-$
- PAR  G(M23C6_D84,FE:CR:C),,            +0.130435*GCRM23C6
-             +0.869565*GFEM23C6;,,                                  N 88And3 !
- PAR  G(M23C6_D84,CR:FE:C),,            +0.869565*GCRM23C6
-             +0.130435*GFEM23C6;,,                                  N 88And3 !
- PAR  L(M23C6_D84,CR,FE:CR:C;0),,       +6609;,,                     N 13Khv !
- PAR  L(M23C6_D84,CR,FE:FE:C;0),,       +6609;,,                     N 13Khv !
- PAR  L(M23C6_D84,CR:CR,FE:C;0),,       +991;,,                      N 13Khv !
- PAR  L(M23C6_D84,FE:CR,FE:C;0),,       +991;,,                      N 13Khv !
- PAR  L(M23C6_D84,CR,FE:CR:C;1),,       -43600;,,                    N 13Khv !
- PAR  L(M23C6_D84,CR,FE:FE:C;1),,       -43600;,,                    N 13Khv !
- PAR  L(M23C6_D84,CR:CR,FE:C;1),,       -6540;,,                     N 13Khv !
- PAR  L(M23C6_D84,FE:CR,FE:C;1),,       -6540;,,                     N 13Khv !
-$
- PAR  L(M23C6_S,CR,FE:C;0),,            +7600;,,                     N 13Khv !
- PAR  L(M23C6_S,CR,FE:C;1),,            -50140;,,                    N 13Khv !
-$
- PAR  L(M7C3_D101,CR,FE:C;0),,          +81940-61.86*T;,,            N 13Khv !
- PAR  L(M7C3_D101,CR,FE:C;1),,          -7310;,,                     N 13Khv !
- PAR  L(M7C3_D101,CR,FE:C;2),,          +27050;,,                    N 13Khv !
-$ ------------------------------------------------------------------------------
-$
-$
-
-$ D = 0.18 exp(-64500/RT) in cm2/s
-PAR MQ(FCC_A1&FE,FE:*;0) 298.15 -64500*4.184 + 8.314*T*LOG(0.18e-4); 6000 N !
-
-PAR MQ(FCC_A1&C,FE:VA;0) 298.15 -147723*(1-0.4*T/1801) + 8.314*T*LOG(4.53e-7); 6000 N !
-PAR MQ(FCC_A1&C,FE:C;0) 298.15 72077*(1-0.4*T/1801) + 8.314*T*LOG(4.53e-7); 6000 N !
-
-
- LIST-OF-REFERENCE
- NUMBER  SOURCE
-  Null   'Unknown source'
-  REFLAV 'Laves phase convention: G(LAVES,X:X)=+3*GHSERXX+15000'
-  85Gus  'P. Gustafson, Scand. J. Metall., 14, 259-67(1985); Fe-C'
-  87And1 'J.-O. Andersson, B. Sundman, Calphad, 11, 83-92(1987); Cr-Fe'
-  87And2 'J.-O. Andersson, Calphad, 11, 271-76(1987); Cr-C'
-  88And2 'J.-O. Andersson, Calphad, 12, 9-23(1988); Fe-Mo-C'
-  88And3 'J.-O. Andersson, Metall. Trans A, 19A, 627-36(1988); Cr-Fe-C'
-  88And4 'J.-O. Andersson, N. Lange,
-          Metall. Trans. A, 19A, 1385-94(1988); Cr-Fe-Mo'
-  88Gus4 'P. Gustafson, Metall. Trans. A, 19A, 2531-46(1988); Cr-Fe-W'
-  88Gus5 'P. Gustafson, Metall. Trans. A, 19A, 2547-54(1988); Cr-Fe-W-C'
-  90Fri1 'K. Frisk, Metall. Trans. A, 21A, 2477-88(1990); Cr-Fe-N' 
-  90Hua2 'W. Huang, Metall. Trans. A, 21A, 2115-23(1990); Fe-Mn-C'
-  90Kaj  'M. Kajihara, M. Hillert,
-          Metall. Mater. Trans. A, 21A, 2777-87(1990); Cr-C'
-  91Din  'A.T. Dinsdale, Calphad, 15, 317-425(1991).'
-  91Du   'H. Du, M. Hillert, Z. Metallkd., 82, 310-16(1991); Fe-C-N'
-  91Hua  'W. Huang, Metall. Trans. A, 22A, 1911-20(1991); Fe-Mn-V-C'
-  92Fer  'A. Fernandez-Guillermet, G. Grimvall,
-          J. Phys. Chem. Solids, 53, 105-25(1992); Cr-C'
-  92Lee  'B.-J. Lee, Calphad, 16, 121-49(1992); Cr-C, Cr-Fe-C'
-  92Qiu  'C. Qiu, ISIJ Int., 32, 1117-27(1992); Cr-Fe-Mo-C'
-  93Lee1 'B.-J. Lee, Calphad, 17, 251-68(1993); Cr-Fe, Cr-Fe-C'
-  93Lee2 'B.-J. Lee, Metall. Trans. A, 24A, 1017-25(1993); Cr-Fe-Mn-C'
-  99Lee  'B.-J. Lee, unpublished, 1999'
-  00Wes  'S. Westman, unpublished, 2000; Cr-Fe'
-  04Bra  'J. Bratberg, K. Frisk, Metall. Mater. Trans. A,
-          35A, 3649-63(2004); Cr-Fe-V-C'
-  10Hal  'B. Hallstedt, D. Djurovic, J. von Appen, R. Dronskowski, A. Dick,
-          F. Koermann, T. Hickel, J. Neugebauer,
-          Calphad, 34, 129-33(2010); Fe-C'
-  11Dju  'D. Djurovic, B. Hallstedt, J. von Appen, R. Dronskowski,
-          Calphad, 35, 479-91(2011); Fe-Mn, Fe-Mn-C'
-  12Khv1 'A.V. Khvan, B. Hallstedt, K. Chang, Calphad, 39, 54-61(2012); Cr-C'
-  13Khv  'A.V. Khvan, B. Hallstedt, unpublished, 2013; Cr-Fe-C'
-!
-"""
->>>>>>> a2becdfd
+}