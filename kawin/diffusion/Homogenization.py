import numpy as np

from kawin.Constants import GAS_CONSTANT
from kawin.diffusion.Diffusion import DiffusionModel
from kawin.thermo.Mobility import interstitials, x_to_u_frac
from kawin.diffusion.HomogenizationParameters import HomogenizationParameters, computeHomogenizationFunction

class HomogenizationModel(DiffusionModel): 
    def __init__(self, zlim, N, elements, phases, 
                 thermodynamics = None,
                 temperatureParameters = None, 
                 boundaryConditions = None,
                 compositionProfile = None,
                 constraints = None,
                 homogenizationParameters = None,
                 record = True):
        super().__init__(zlim=zlim, N=N, elements=elements, phases=phases, 
                         thermodynamics=thermodynamics,
                         temperatureParameters=temperatureParameters, 
                         boundaryConditions=boundaryConditions, 
                         compositionProfile=compositionProfile, 
                         constraints=constraints, 
                         record=record)
        self.homogenizationParameters = homogenizationParameters if homogenizationParameters is not None else HomogenizationParameters()

    def setMobilityFunction(self, function):
        '''
        Sets averaging function to use for mobility

        Default mobility value should be that a phase of unknown mobility will be ignored for average mobility calcs

        Parameters
        ----------
        function : str
            Options - 'upper wiener', 'lower wiener', 'upper hashin', 'lower hashin', 'lab'
        '''
        self.homogenizationParameters.setHomogenizationFunction(function)

    def setLabyrinthFactor(self, n):
        '''
        Labyrinth factor

        Parameters
        ----------
        n : int
            Either 1 or 2
            Note: n = 1 will the same as the weiner upper bounds
        '''
        self.homogenizationParameters.setLabyrinthFactor(n)

    def setMobilityPostProcessFunction(self, function, functionArgs = None):
        '''
        Sets post process function by str or int

        Parameters
        ----------
        functionName : Union[str, int]
            Key for post process function ('none', 'predefined', 'majority', 'exclude')
        functionArgs : Any
            Additional function arguments
            If functionName = 'predefined', functionArgs is str corresponding to predefined phase
            If functionName = 'exclude', functionArgs is list[str] corresponding to phases to set mobility to 0
        '''
        self.homogenizationParameters.setPostProcessFunction(function, functionArgs)

    def setIdealEps(self, eps):
        '''
        Factor for the ideal entropy contribution

        Parameters
        ----------
        eps : float
        '''
        self.homogenizationParameters.eps = eps
    
    def _getFluxes(self, t, x_curr):
        '''
        Return fluxes and time interval for the current iteration

        Steps:
            1. Get average mobility from homogenization function. Interpolate to get mobility (M) at cell boundaries
            2. Interpolate composition to get composition (x) at cell boundaries
            3. Calculate chemical potential gradient (dmu/dz) at cell boundaries
            4. Calculate composition gradient (dx/dz) at cell boundaries
            5. Calculate homogenization flux = -M / dmu/dz
            6. Calculate ideal contribution = -eps * M*R*T / x * dx/dz
            7. Apply boundary conditions for fluxes at ends of mesh
                If fixed flux condition (Neumann) - then use the flux defined in the condition
                If fixed composition condition (Dirichlet) - then use nearby flux (this will keep the composition fixed after apply the fluxes)
        '''
        x = x_curr[0]
        T = self.temperatureParameters(self.z, t)

        avg_mob, mu = computeHomogenizationFunction(self.therm, x.T, T, self.homogenizationParameters, self.hashTable)
        avg_mob = avg_mob.T
        mu = mu.T

        #Get average mobility between nodes
        log_mob = np.log(avg_mob)
        avg_mob = np.exp(0.5*(log_mob[:,1:] + log_mob[:,:-1]))

        #Composition between nodes
        x_full = np.concatenate(([1-np.sum(x, axis=0)], x), axis=0)
        u_frac = x_to_u_frac(x_full.T, self.allElements, interstitials).T
        avgU = 0.5 * (u_frac[:,1:] + u_frac[:,:-1])

        #Chemical potential gradient
        dmudz = (mu[:,1:] - mu[:,:-1]) / self.dz

        #Composition gradient (we need to calculate gradient for reference element)
        dudz = (u_frac[:,1:] - u_frac[:,:-1]) / self.dz

        # J = -M * dmu/dz
        # Ideal contribution: J_id = -eps * M*R*T / x * dx/dz
        fluxes = np.zeros((len(self.elements)+1, self.N-1))
        fluxes = -avg_mob * dmudz
        nonzeroComp = avgU != 0
        Tmid = (T[1:] + T[:-1]) / 2
        Tmidfull = Tmid[np.newaxis,:]
        for i in range(fluxes.shape[0]-1):
            Tmidfull = np.concatenate((Tmidfull, Tmid[np.newaxis,:]), axis=0)
        fluxes[nonzeroComp] += -self.homogenizationParameters.eps * avg_mob[nonzeroComp] * GAS_CONSTANT * Tmidfull[nonzeroComp] * dudz[nonzeroComp] / avgU[nonzeroComp]

        #Flux in a volume fixed frame: J_vi = J_i - x_i * sum(J_j)
        vfluxes = np.zeros((len(self.elements), self.N+1))
        vfluxes[:,1:-1] = fluxes[1:,:] - avgU[1:,:] * np.sum([fluxes[i] for i in range(len(self.allElements)) if self.allElements[i] not in interstitials], axis=0)

        #Boundary conditions
        self.boundaryConditions.applyBoundaryConditionsToFluxes(self.elements, vfluxes)

        return vfluxes

    def getFluxes(self):
        '''
        Return fluxes and time interval for the current iteration
        '''
        vfluxes = self._getFluxes(self.t, [self.x])
        dJ = np.abs(vfluxes[:,1:] - vfluxes[:,:-1]) / self.dz
<<<<<<< HEAD
        nonzero_dJ = dJ[dJ!=0]
        if len(nonzero_dJ) == 0:
            dt = 1
        else:
            dt = self.parameters.maxCompositionChange / np.amax(dJ[dJ!=0])
=======
        dt = self.constraints.maxCompositionChange / np.amax(dJ[dJ!=0])
>>>>>>> f67bdb2d
        return vfluxes, dt
    
    def getDt(self, dXdt):
        '''
        Time increment
        This is done by finding the time interval such that the composition
            change caused by the fluxes will be lower than self.maxCompositionChange
        '''
<<<<<<< HEAD
        nonzero_dXdt = dXdt[0][dXdt[0]!=0]
        if len(nonzero_dXdt) == 0:
            return 1
        else:
            return self.parameters.maxCompositionChange / np.amax(np.abs(dXdt[0][dXdt[0]!=0]))
=======
        return self.constraints.maxCompositionChange / np.amax(np.abs(dXdt[0][dXdt[0]!=0]))
>>>>>>> f67bdb2d
<|MERGE_RESOLUTION|>--- conflicted
+++ resolved
@@ -136,15 +136,7 @@
         '''
         vfluxes = self._getFluxes(self.t, [self.x])
         dJ = np.abs(vfluxes[:,1:] - vfluxes[:,:-1]) / self.dz
-<<<<<<< HEAD
-        nonzero_dJ = dJ[dJ!=0]
-        if len(nonzero_dJ) == 0:
-            dt = 1
-        else:
-            dt = self.parameters.maxCompositionChange / np.amax(dJ[dJ!=0])
-=======
         dt = self.constraints.maxCompositionChange / np.amax(dJ[dJ!=0])
->>>>>>> f67bdb2d
         return vfluxes, dt
     
     def getDt(self, dXdt):
@@ -153,12 +145,4 @@
         This is done by finding the time interval such that the composition
             change caused by the fluxes will be lower than self.maxCompositionChange
         '''
-<<<<<<< HEAD
-        nonzero_dXdt = dXdt[0][dXdt[0]!=0]
-        if len(nonzero_dXdt) == 0:
-            return 1
-        else:
-            return self.parameters.maxCompositionChange / np.amax(np.abs(dXdt[0][dXdt[0]!=0]))
-=======
-        return self.constraints.maxCompositionChange / np.amax(np.abs(dXdt[0][dXdt[0]!=0]))
->>>>>>> f67bdb2d
+        return self.constraints.maxCompositionChange / np.amax(np.abs(dXdt[0][dXdt[0]!=0]))