--- conflicted
+++ resolved
@@ -174,16 +174,10 @@
                 self.mobModels[p].state_variables = self.stateVariables
 
         mob_phases = list(self.mobModels.keys())
-<<<<<<< HEAD
-        self.mob_phase_records = PhaseRecordFactory(self.db, self.elements, 
-                                                    self.mobModels[mob_phases[0]].state_variables, 
-                                                    self.mobModels, parameters=self._parameters)
-=======
         if len(mob_phases) > 0:
             self.mob_phase_records = PhaseRecordFactory(self.db, self.elements, 
                                                         self.stateVariables, 
                                                         self.mobModels, parameters=self._parameters)
->>>>>>> f7487612
 
         for p in self.mobModels:
             if len(phase_mob_params[p]) > 0:
