--- conflicted
+++ resolved
@@ -1,10 +1,5 @@
-<<<<<<< HEAD
-import copy
-from numpy.testing import assert_allclose
-=======
 import os
 
->>>>>>> f67bdb2d
 import numpy as np
 from numpy.testing import assert_allclose
 
@@ -43,25 +38,11 @@
 
     singleModelTernary.setup()
 
-<<<<<<< HEAD
-    # assert(singleModelTernary.x[0,25] + singleModelTernary.x[1,25] < 1)
-    # assert(singleModelTernary.x[0,75] + singleModelTernary.x[1,75] < 1)
-    # assert(1 - (singleModelTernary.x[0,75] + singleModelTernary.x[1,75]) >= singleModelTernary.minComposition)
-    # assert(1 - (singleModelTernary.x[0,75] + singleModelTernary.x[1,75]) >= singleModelTernary.minComposition)
-    # assert(singleModelTernary.x[1,75] >= singleModelTernary.minComposition)
-
-    assert(singleModelTernary.x[25,0] + singleModelTernary.x[25,1] < 1)
-    assert(singleModelTernary.x[75,0] + singleModelTernary.x[75,1] < 1)
-    assert(1 - (singleModelTernary.x[75,0] + singleModelTernary.x[75,1]) >= singleModelTernary.minComposition)
-    assert(1 - (singleModelTernary.x[75,0] + singleModelTernary.x[75,1]) >= singleModelTernary.minComposition)
-    assert(singleModelTernary.x[75,1] >= singleModelTernary.minComposition)
-=======
     assert(singleModelTernary.x[0,25] + singleModelTernary.x[1,25] < 1)
     assert(singleModelTernary.x[0,75] + singleModelTernary.x[1,75] < 1)
     assert(1 - (singleModelTernary.x[0,75] + singleModelTernary.x[1,75]) >= singleModelTernary.constraints.minComposition)
     assert(1 - (singleModelTernary.x[0,75] + singleModelTernary.x[1,75]) >= singleModelTernary.constraints.minComposition)
     assert(singleModelTernary.x[1,75] >= singleModelTernary.constraints.minComposition)
->>>>>>> f67bdb2d
 
 def test_SinglePhaseFluxes_shape():
     '''
@@ -106,29 +87,6 @@
     E is the number of elements and
     N is the number of points
     '''
-<<<<<<< HEAD
-    homogenizationBinary.reset()
-    homogenizationBinary.setCompositionStep(0.2, 0.8, 0, 'CR')
-    homogenizationBinary.setThermodynamics(NiCrTherm)
-    homogenizationBinary.setTemperature(1073)
-    homogenizationBinary.setup()
-
-    mobBinary = homogenizationBinary.getMobility(homogenizationBinary.x)
-
-    homogenizationTernary.reset()
-    homogenizationTernary.setCompositionStep(0.2, 0.4, 0, 'CR')
-    homogenizationTernary.setCompositionStep(0.4, 0.4, 0, 'AL')
-    homogenizationTernary.setThermodynamics(NiCrAlTherm)
-    homogenizationTernary.setTemperature(1073)
-    homogenizationTernary.setup()
-
-    mobTernary = homogenizationTernary.getMobility(homogenizationTernary.x)
-
-    #assert(mobBinary.shape == (len(homogenizationBinary.phases),2,N))
-    #assert(mobTernary.shape == (len(homogenizationTernary.phases),3,N))
-    assert(mobBinary.shape == (N,len(homogenizationBinary.phases),2))
-    assert(mobTernary.shape == (N,len(homogenizationTernary.phases),3))
-=======
     N = 10
 
     homogenizationParameters = HomogenizationParameters()
@@ -144,35 +102,12 @@
     T = 1073*np.ones(N)
     mobTernary, _ = computeHomogenizationFunction(NiCrAlTherm, x, T, homogenizationParameters)
     assert(mobTernary.shape == (N,3))
->>>>>>> f67bdb2d
 
 def test_homogenizationSinglePhaseMobility():
     '''
     Tests that in a single phase region, any of the mobility functions will give 
     the same mobility of the single phase itself
     '''
-<<<<<<< HEAD
-    homogenizationTernary.reset()
-    #Ni-5Cr-5Al should always be FCC_A1
-    homogenizationTernary.setCompositionStep(0.05, 0.4, 0, 'CR')
-    homogenizationTernary.setCompositionStep(0.05, 0.4, 0, 'AL')
-    homogenizationTernary.setThermodynamics(NiCrAlTherm)
-    homogenizationTernary.setTemperature(1073)
-    homogenizationTernary.setup()
-
-    xInput = copy.copy(homogenizationTernary.x)
-    mob = homogenizationTernary.getMobility(xInput)
-
-    mobFuncs = ['wiener upper', 'wiener lower', 'hashin upper', 'hashin lower', 'lab']
-    mobs = []
-    for f in mobFuncs:
-        homogenizationTernary.clearCache()
-        homogenizationTernary.setup()
-        homogenizationTernary.setMobilityFunction(f)
-        mobs.append(homogenizationTernary.mobilityFunction(xInput))
-        #assert(np.allclose(mobs[-1][:,0], mob[0,:,0], atol=0, rtol=1e-3))
-        assert(np.allclose(mobs[-1][0], mob[0,0,:], atol=0, rtol=1e-3))
-=======
     x = [0.05, 0.05]
     T = 1073
 
@@ -187,29 +122,11 @@
         homogenizationParameters.setHomogenizationFunction(f)
         mob, _ = computeHomogenizationFunction(NiCrAlTherm, x, T, homogenizationParameters)
         assert(np.allclose(np.squeeze(mob), np.squeeze(mob_data.mobility[0]), atol=0, rtol=1e-3))
->>>>>>> f67bdb2d
 
 def test_homogenization_wiener_upper():
     '''
     Tests output of wiener upper bounds in single and two-phase regions
     '''
-<<<<<<< HEAD
-    homogenizationTernary.clearCache()
-    homogenizationTernary.reset()
-    #Ni-5Cr-5Al should always be FCC_A1
-    homogenizationTernary.setCompositionStep(0.05, 0.7, 0, 'CR')
-    homogenizationTernary.setCompositionStep(0.05, 0.05, 0, 'AL')
-    homogenizationTernary.setThermodynamics(NiCrAlTherm)
-    homogenizationTernary.setTemperature(1073)
-    homogenizationTernary.setup()
-    homogenizationTernary.setMobilityFunction('wiener upper')
-
-    mob = homogenizationTernary.mobilityFunction(homogenizationTernary.x)
-    #assert(np.allclose(mob[:,0], [3.927302e-22, 2.323337e-23, 6.206029e-23], atol=0, rtol=1e-3))
-    #assert(np.allclose(mob[:,-1], [2.025338e-22, 5.106062e-22, 8.524977e-23], atol=0, rtol=1e-3))
-    assert(np.allclose(mob[0,:], [3.927302e-22, 2.323337e-23, 6.206029e-23], atol=0, rtol=1e-3))
-    assert(np.allclose(mob[-1,:], [2.025338e-22, 5.106062e-22, 8.524977e-23], atol=0, rtol=1e-3))
-=======
     x1 = [0.05, 0.05]
     x2 = [0.7, 0.05]
     T = 1073
@@ -222,29 +139,11 @@
 
     mob, _ = computeHomogenizationFunction(NiCrAlTherm, x2, T, homogenizationParameters)
     assert_allclose(mob, [5.422604e-22, 1.416420e-22, 2.327880e-22], atol=0, rtol=1e-3)
->>>>>>> f67bdb2d
 
 def test_homogenization_wiener_lower():
     '''
     Tests output of wiener upper bounds in single and two-phase regions
     '''
-<<<<<<< HEAD
-    homogenizationTernary.clearCache()
-    homogenizationTernary.reset()
-    #Ni-5Cr-5Al should always be FCC_A1
-    homogenizationTernary.setCompositionStep(0.05, 0.7, 0, 'CR')
-    homogenizationTernary.setCompositionStep(0.05, 0.05, 0, 'AL')
-    homogenizationTernary.setThermodynamics(NiCrAlTherm)
-    homogenizationTernary.setTemperature(1073)
-    homogenizationTernary.setup()
-    homogenizationTernary.setMobilityFunction('wiener lower')
-
-    mob = homogenizationTernary.mobilityFunction(homogenizationTernary.x)
-    #assert(np.allclose(mob[:,0], [3.927302e-22, 2.323337e-23, 6.206029e-23], atol=0, rtol=1e-3))
-    #assert(np.allclose(mob[:,-1], [1.527894e-21, 3.851959e-21, 6.431152e-22], atol=0, rtol=1e-3))
-    assert(np.allclose(mob[0,:], [3.927302e-22, 2.323337e-23, 6.206029e-23], atol=0, rtol=1e-3))
-    assert(np.allclose(mob[-1,:], [1.527894e-21, 3.851959e-21, 6.431152e-22], atol=0, rtol=1e-3))
-=======
     x1 = [0.05, 0.05]
     x2 = [0.7, 0.05]
     T = 1073
@@ -257,29 +156,11 @@
 
     mob, _ = computeHomogenizationFunction(NiCrAlTherm, x2, T, homogenizationParameters)
     assert_allclose(mob, [4.090531e-21, 1.068474e-21, 1.756032e-21], atol=0, rtol=1e-3)
->>>>>>> f67bdb2d
 
 def test_homogenization_hashin_upper():
     '''
     Tests output of wiener upper bounds in single and two-phase regions
     '''
-<<<<<<< HEAD
-    homogenizationTernary.clearCache()
-    homogenizationTernary.reset()
-    #Ni-5Cr-5Al should always be FCC_A1
-    homogenizationTernary.setCompositionStep(0.05, 0.7, 0, 'CR')
-    homogenizationTernary.setCompositionStep(0.05, 0.05, 0, 'AL')
-    homogenizationTernary.setThermodynamics(NiCrAlTherm)
-    homogenizationTernary.setTemperature(1073)
-    homogenizationTernary.setup()
-    homogenizationTernary.setMobilityFunction('hashin upper')
-
-    mob = homogenizationTernary.mobilityFunction(homogenizationTernary.x)
-    #assert(np.allclose(mob[:,0], [3.927302e-22, 2.323337e-23, 6.206029e-23], atol=0, rtol=1e-3))
-    #assert(np.allclose(mob[:,-1], [1.536725e-22, 3.874223e-22, 6.468323e-23], atol=0, rtol=1e-3))
-    assert(np.allclose(mob[0,:], [3.927302e-22, 2.323337e-23, 6.206029e-23], atol=0, rtol=1e-3))
-    assert(np.allclose(mob[-1,:], [1.536725e-22, 3.874223e-22, 6.468323e-23], atol=0, rtol=1e-3))
-=======
     x1 = [0.05, 0.05]
     x2 = [0.7, 0.05]
     T = 1073
@@ -292,29 +173,11 @@
 
     mob, _ = computeHomogenizationFunction(NiCrAlTherm, x2, T, homogenizationParameters)
     assert_allclose(mob, [4.114414e-22, 1.074712e-22, 1.766285e-22], atol=0, rtol=1e-3)
->>>>>>> f67bdb2d
 
 def test_homogenization_hashin_lower():
     '''
     Tests output of wiener upper bounds in single and two-phase regions
     '''
-<<<<<<< HEAD
-    homogenizationTernary.clearCache()
-    homogenizationTernary.reset()
-    #Ni-5Cr-5Al should always be FCC_A1
-    homogenizationTernary.setCompositionStep(0.05, 0.7, 0, 'CR')
-    homogenizationTernary.setCompositionStep(0.05, 0.05, 0, 'AL')
-    homogenizationTernary.setThermodynamics(NiCrAlTherm)
-    homogenizationTernary.setTemperature(1073)
-    homogenizationTernary.setup()
-    homogenizationTernary.setMobilityFunction('hashin lower')
-
-    mob = homogenizationTernary.mobilityFunction(homogenizationTernary.x)
-    #assert(np.allclose(mob[:,0], [3.927302e-22, 2.323337e-23, 6.206029e-23], atol=0, rtol=1e-3))
-    #assert(np.allclose(mob[:,-1], [3.471117e-21, 8.751001e-21, 1.461049e-21], atol=0, rtol=1e-3))
-    assert(np.allclose(mob[0,:], [3.927302e-22, 2.323337e-23, 6.206029e-23], atol=0, rtol=1e-3))
-    assert(np.allclose(mob[-1,:], [3.471117e-21, 8.751001e-21, 1.461049e-21], atol=0, rtol=1e-3))
-=======
     x1 = [0.05, 0.05]
     x2 = [0.7, 0.05]
     T = 1073
@@ -327,29 +190,11 @@
 
     mob, _ = computeHomogenizationFunction(NiCrAlTherm, x2, T, homogenizationParameters)
     assert_allclose(mob, [9.292913e-21, 2.427370e-21, 3.989373e-21], atol=0, rtol=1e-3)
->>>>>>> f67bdb2d
 
 def test_homogenization_lab():
     '''
     Tests output of wiener upper bounds in single and two-phase regions
     '''
-<<<<<<< HEAD
-    homogenizationTernary.clearCache()
-    homogenizationTernary.reset()
-    #Ni-5Cr-5Al should always be FCC_A1
-    homogenizationTernary.setCompositionStep(0.05, 0.7, 0, 'CR')
-    homogenizationTernary.setCompositionStep(0.05, 0.05, 0, 'AL')
-    homogenizationTernary.setThermodynamics(NiCrAlTherm)
-    homogenizationTernary.setTemperature(1073)
-    homogenizationTernary.setup()
-    homogenizationTernary.setMobilityFunction('lab')
-
-    mob = homogenizationTernary.mobilityFunction(homogenizationTernary.x)
-    #assert(np.allclose(mob[:,0], [3.927302e-22, 2.323337e-23, 6.206029e-23], atol=0, rtol=1e-3))
-    #assert(np.allclose(mob[:,-1], [2.025338e-22, 5.106062e-22, 8.524977e-23], atol=0, rtol=1e-3))
-    assert(np.allclose(mob[0,:], [3.927302e-22, 2.323337e-23, 6.206029e-23], atol=0, rtol=1e-3))
-    assert(np.allclose(mob[-1,:], [2.025338e-22, 5.106062e-22, 8.524977e-23], atol=0, rtol=1e-3))
-=======
     x1 = [0.05, 0.05]
     x2 = [0.7, 0.05]
     T = 1073
@@ -362,7 +207,6 @@
 
     mob, _ = computeHomogenizationFunction(NiCrAlTherm, x2, T, homogenizationParameters)
     assert_allclose(mob, [5.422604e-22, 1.416420e-22, 2.327880e-22], atol=0, rtol=1e-3)
->>>>>>> f67bdb2d
 
 def test_single_phase_dxdt():
     '''
@@ -379,16 +223,8 @@
 
     #Define mesh spanning between -1mm to 1mm with 50 volume elements
     #Since we defined L12, the disordered phase as DIS_ attached to the front
-<<<<<<< HEAD
-    m = SinglePhaseModel([-1e-3 - 1e-3/19, 1e-3 + 1e-3/19], 20, ['NI', 'CR', 'AL'], ['FCC_A1'])
-
-    #Define Cr and Al composition, with step-wise change at z=0
-    m.setCompositionLinear(0.077, 0.359, 'CR')
-    m.setCompositionLinear(0.054, 0.062, 'AL')
-=======
     m = SinglePhaseModel([-1e-3, 1e-3], 20, ['NI', 'CR', 'AL'], ['FCC_A1'], 
                          compositionProfile=compositionProfile)
->>>>>>> f67bdb2d
 
     m.setThermodynamics(NiCrAlTherm)
     m.setTemperature(1200+273.15)
@@ -472,11 +308,6 @@
         Old implementation - ends of the mesh is at the node centers
         New implementation - ends of the mesh is at the node edges (node width is 1/(N-1) times smaller)
     '''
-<<<<<<< HEAD
-    m = HomogenizationModel([-5e-4 - 5e-4/19, 5e-4 + 5e-4/19], 20, ['FE', 'CR', 'NI'], ['FCC_A1', 'BCC_A2'])
-    m.setCompositionLinear(0.257, 0.423, 'CR')
-    m.setCompositionLinear(0.065, 0.276, 'NI')
-=======
     compositionProfile = CompositionProfile()
     compositionProfile.addLinearCompositionStep('CR', 0.257, 0.423)
     compositionProfile.addLinearCompositionStep('NI', 0.065, 0.276)
@@ -486,7 +317,6 @@
     m = HomogenizationModel([-5e-4, 5e-4], 20, ['FE', 'CR', 'NI'], ['FCC_A1', 'BCC_A2'], 
                             compositionProfile=compositionProfile, 
                             homogenizationParameters=homogenizationParameters)
->>>>>>> f67bdb2d
     m.setTemperature(1100+273.15)
     m.setThermodynamics(FeCrNiTherm)
     m.constraints.maxCompositionChange = 0.002
@@ -539,25 +369,6 @@
     # Before, the mobilities were multiplied by the overall composition rather than the phase composition
     
     #Index 5
-<<<<<<< HEAD
-    #ind5, vals5 = 5, np.array([-2.44361335e-08, -9.00013354e-09])
-    ind5, vals5 = 5, np.array([-2.43525541e-08, -8.87417477e-09])
-
-    #Index 10
-    #ind10, vals10 = 10, np.array([-1.4624311e-08, -6.0309694e-09])
-    ind10, vals10 = 10, np.array([-1.45612235e-08, -5.98293479e-09])
-
-    #Index 15
-    #ind15, vals15 = 15, np.array([-1.57258643e-08, -9.38965611e-09])
-    ind15, vals15 = 15, np.array([-1.56212711e-08, -9.31302621e-09])
-
-    print(dxdt[0][ind5], dxdt[0][ind10], dxdt[0][ind15], dt)
-    assert_allclose(dxdt[0][ind5], vals5, atol=0, rtol=1e-3)
-    assert_allclose(dxdt[0][ind10], vals10, atol=0, rtol=1e-3)
-    assert_allclose(dxdt[0][ind15], vals15, atol=0, rtol=1e-3)
-    #assert_allclose(dt, 3547.407084, rtol=1e-3)
-    assert_allclose(dt, 3566.0695395387966, rtol=1e-3)
-=======
     ind5, vals5 = 5, np.array([-1.480029e-9, 1.193852e-9])
 
     #Index 10
@@ -578,7 +389,6 @@
     compositionProfile = CompositionProfile()
     compositionProfile.addLinearCompositionStep('CR', 0.257, 0.423)
     compositionProfile.addLinearCompositionStep('NI', 0.065, 0.276)
->>>>>>> f67bdb2d
 
     boundaryConditions = BoundaryConditions()
     boundaryConditions.setBoundaryCondition(BoundaryConditions.RIGHT, BoundaryConditions.FLUX_BC, 1, 'NI')
