import numpy as np

from kawin.GenericModel import GenericModel
from kawin.thermo import GeneralThermodynamics
from kawin.precipitation.PrecipitationParameters import Constraints, PrecipitationData, MatrixParameters, PrecipitateParameters, TemperatureParameters
import kawin.precipitation.NucleationRate as nucfuncs

class PrecipitateBase(GenericModel):
    '''
    Base class for precipitation models

    The iteration method here may seem a bit odd, but it's mainly to reduce redundant calculations
    For a model, we take that dX/dt = f(t, x), so only the time and current state is needed to compute dX/dt
    While this is true for the KWN model, we need to perform quite a bit of calculations from x before being able to compute dX/dt
        This includes mass balance, nucleation rate and growth rate
    For Euler:
        dX/dt is computed using the last state of the iteration, so in _calcDependentTerms, we just copy the last state in pData
    For RK4:
        The first dX/dt is computed the same as for Euler
        Then for subsequent steps, we compute the new state using the current values of x (computed for each step of the iteration)
    In both cases, after updating x, we compute the current state and append it to pData, which is then used for the next iteration

    Parameters
    ----------
    phases : list (optional)
        Precipitate phases (array of str)
        If only one phase is considered, the default is ['beta']
    elements : list (optional)
        Solute elements in system
        Note: order of elements must correspond to order of elements set in Thermodynamics module
                Also, the list here should just be the solutes while the Thermodynamics module needs also the parent element
        If binary system, then default is ['solute']
    '''
    def __init__(self, 
                 matrix: MatrixParameters,
                 precipitates: list[PrecipitateParameters], 
                 thermodynamics: GeneralThermodynamics,
                 temperature: TemperatureParameters, 
                 constraints: Constraints = None):
        super().__init__()

        self.constraints = constraints if constraints is not None else Constraints()
        self.temperatureParameters = TemperatureParameters(temperature)
        self.therm = thermodynamics
        self.removeCache = False

        if isinstance(precipitates, PrecipitateParameters):
            precipitates = [precipitates]
        self.precipitates = precipitates
        self.phases = np.array([p.phase for p in self.precipitates])

        self.matrix = matrix
        self.elements = self.matrix.solutes

        self.numberOfElements = len(self.elements)

        self.dTemp = 0
        self.iterationSinceTempChange = 0

        self._resetArrays()
        self._isSetup = False
        self._currY = None

        self.setBetaBinary()

        #Stopping conditions
        self.clearStoppingConditions()

        #Coupling models
        self.clearCouplingModels()

    def cacheCalculations(self, useCache: bool = False):
        self.removeCache = not useCache

    def phaseIndex(self, phase = None):
        '''
        Returns index of phase in list

        Parameters
        ----------
        phase : str (optional)
            Precipitate phase (defaults to None, which will return 0)
        '''
        return 0 if phase is None else np.where(self.phases == phase)[0][0]
            
    def reset(self):
        '''
        Resets simulation results
        This does not reset the model parameters, however, it will clear any stopping conditions
        '''
        super().reset()
        self._resetArrays()
        self.dTemp = 0
        self.iterationSinceTempChange = 0

        self._isSetup = False
        self._currY = None

        #Reset stopping conditions
        for sc in self._stoppingConditions:
            sc.reset()

    def _resetArrays(self):
        '''
        Resets and initializes arrays for all variables
            time, temperature
            matrix composition, equilibrium composition (alpha and beta)
            driving force, impingement factor, nucleation barrier, critical radius, nucleation radius
            nucleation rate, precipitate density
            average radius, average aspect ratio, volume fraction

        Extra variables include incubation offset and incubation sum

        Time dependent variables will be set up as either
            (iterations)                     time, temperature
            (iterations, elements)           composition
            (iterations, phases, elements)   eq composition, total precipitate composition
            (iterations, phases)             Everything else
            This is intended for appending arrays to always be on the first axis
        '''
        self.data = PrecipitationData(self.phases, self.elements)

        #Temporary storage variables
        self._precBetaTemp = [None for _ in range(len(self.phases))]    #Composition of nucleate (found from driving force)

    def toDict(self):
        '''
        Converts precipitation data to dictionary
        '''
        data = self.data.toDict()
        return data
    
    def fromDict(self, data):
        '''
        Converts dictionary of data to precipitation data
        '''
<<<<<<< HEAD
        self.setup()
        self.pData.fromDict(data)
=======
        self.data.fromDict(data)
>>>>>>> a2becdfd
    
    def _appendArrays(self, newVals):
        '''
        Appends new values to the variable list
        NOTE: newVals must correspond to the same order as _packArrays with first axis as 1
            Ex rCrit is (n, phases) so corresponding new value should be (1, phases)
        Since np append creates a new variable in memory, we have to reassign each term, then pack them into varList again
            TODO: it would be nice to reduce the number of times it copies, perhaps by preallocating some amount (say 1000)
                    for each array and if we have not reached the end of the array, just stick the values at the latest index
                    but once we reach the end of the array, we would append another 1000
                    The after solving, we could clean up the arrays, or just use self.n to state where the end of the simulation is
        I suppose we could make a list of str for each variable and call setattr
        '''
        self.data.appendToArrays(newVals)

    def setConstraints(self, **kwargs):
        '''
        Sets constraints

        Possible constraints:
        ---------------------
        minRadius - minimum radius to be considered a precipitate (1e-10 m)
        maxTempChange - maximum temperature change before lookup table is updated (only for Euler in binary case) (1 K)

        maxDTFraction - maximum time increment allowed as a fraction of total simulation time (0.1)
        minDTFraction - minimum time increment allowed as a fraction of total simulation time (1e-5)

        checkTemperature - checks max temperature change (True)
        maxNonIsothermalDT - maximum time step when temperature is changing (1 second)

        checkPSD - checks maximum growth rate for particle size distribution (True)
        maxDissolution - maximum relative volume fraction of precipitates allowed to dissolve in a single time step (0.01)

        checkRcrit - checks maximum change in critical radius (False)
        maxRcritChange - maximum change in critical radius (as a fraction) per single time step (0.01)

        checkNucleation - checks maximum change in nucleation rate (True)
        maxNucleationRateChange - maximum change in nucleation rate (on log scale) per single time step (0.5)
        minNucleationRate - minimum nucleation rate to be considered for checking time intervals (1e-5)

        checkVolumePre - estimates maximum volume change (True)
        checkVolumePost - checks maximum calculated volume change (True)
        maxVolumeChange - maximum absolute value that volume fraction can change per single time step (0.001)

        minNucleateDensity - minimum nucleate density to consider nucleation to have occurred (1e-5)
        dtScale - scaling factor to attempt to progressively increase dt over time
        '''
        for key, value in kwargs.items():
            setattr(self.constraints, key, value)

    def setBetaBinary(self, functionType = 1):
        '''
        Sets function for beta calculation in binary systems
            1 for implementation seen in Perez et al, 2008 (default)
            2 for implementation similar to multicomponent systems

        If using a multicomponent system, the beta function defaults to the 2nd
            So this function will not do anything

        Parameters
        ----------
        functionType : int
            ID for function
                1 for implementation seen in Perez et al, 2008 (default)
                2 for implementation similar to multicomponent systems
        '''
        self.betaFuncType = functionType

    def particleGibbs(self, radius, phase = None):
        '''
        Returns Gibbs Thomson contribution of a particle given its radius

        Parameters
        ----------
        radius : float or array
            Precipitate radius
        phase : str (optional)
            Phase to consider (defaults to first precipitate in list)
        '''
        index = self.phaseIndex(phase)
        return self.precipitates[index].computeGibbsThomsonContribution(radius)

    def addStoppingCondition(self, condition, mode = 'or'):
        '''
        Adds condition to stop simulation when condition is met

        Parameters
        ----------
        condition: PrecipitateStoppingCondition
        mode: str
            'or' or 'and
            Conditions with 'or' will stop the simulation when at least one condition is met
            Conditions with 'and' will stop the simulation when all conditions are met
        '''
        self._stoppingConditions.append(condition)
        if mode == 'or':
            self._stopConditionMode.append(True)
        else:
            self._stopConditionMode.append(False)
        
    def clearStoppingConditions(self):
        '''
        Clears all stopping conditions
        '''
        self._stoppingConditions = []
        self._stopConditionMode = []

    def setup(self):
        '''
        Sets up hidden parameters before solving
            Nucleation site density
            Grain boundary factors
            Strain energy
        '''
        if self._isSetup:
            return
        
        for p in range(len(self.phases)):
            self.precipitates[p].nucleation.gbEnergy = self.matrix.GBenergy
            self.precipitates[p].validate()

        self.data.composition[0] = self.matrix.initComposition
        self.data.temperature[0] = self.temperatureParameters(self.data.time[0])
        self._isSetup = True

    def printHeader(self):
        '''
        Overloads printHeader from GenericModel to do nothing
        since status displays the necessary outputs
        '''
        return

    def printStatus(self, iteration, modelTime, simTimeElapsed):
        '''
        Prints various terms at latest step

        Will print:
            Model time, simulation time, temperature, matrix composition
            For each phase
                Phase name, precipitate density, volume fraction, avg radius and driving force
        '''
        i = self.data.n
        #For single element, we just print the composition as matrix comp in terms of the solute
        if self.numberOfElements == 1:
            print('N\tTime (s)\tSim Time (s)\tTemperature (K)\tMatrix Comp')
            print('{:.0f}\t{:.1e}\t\t{:.1f}\t\t{:.0f}\t\t{:.4f}\n'.format(i, modelTime, simTimeElapsed, self.data.temperature[i], 100*self.data.composition[i,0]))
        #For multicomponent systems, print each element
        else:
            compStr = 'N\tTime (s)\tSim Time (s)\tTemperature (K)\t'
            compValStr = '{:.0f}\t{:.1e}\t\t{:.1f}\t\t{:.0f}\t\t'.format(i, modelTime, simTimeElapsed, self.data.temperature[i])
            for a in range(self.numberOfElements):
                compStr += self.elements[a] + '\t'
                compValStr += '{:.4f}\t'.format(100*self.data.composition[i,a])
            compValStr += '\n'
            print(compStr)
            print(compValStr)

        #Print status of each phase
        print('\tPhase\tPrec Density (#/m3)\tVolume Frac\tAvg Radius (m)\tDriving Force (J/mol)')
        for p in range(len(self.phases)):
            print('\t{}\t{:.3e}\t\t{:.4f}\t\t{:.4e}\t{:.4e}'.format(self.phases[p], self.data.precipitateDensity[i,p], 100*self.data.volFrac[i,p], self.data.Ravg[i,p], self.data.drivingForce[i,p]*self.precipitates[p].volume.Vm))
        print('')

    def preProcess(self):
        '''
        Store array for non-derivative terms (which is everything except for the PBM models)

        We use these terms for the first step of the iterators (for Euler, this is all the steps)
            For RK4, these terms will be recalculated in dXdt
        '''
        self._currY = None
        return
    
    def _calculateDependentTerms(self, t, x):
        '''
        Gets all dependent terms (everything but PBM variables) that are needed to find dXdt

        Steps:
            1. Mass balance
            2. Driving force - must be done after mass balance to get the current matrix composition
            3. Growth rate - must be done after driving force since dG is needed in multicomponent systems
            4. Nucleation rate
            5. Nucleate radius - must be done after nucleation rate since derived classes can change nucleation rate

        For the first iteration, self._currY will be None from the preProcess function, in this case, we want
            to just grab the latest values to avoid double calculations
        '''
        self._processX(x)
        if self._currY is None:
            #print('start iteration')
            self._currY = self.data.copySlice(self.data.n)
        else:
            self._currY.time = np.array([t])
            self._currY.temperature = np.array([self.temperatureParameters(t)])
            self._currY = self._calcMassBalance(t, x, self._currY)
            self._currY = self._calcNucleationRate(t, x, self._currY)
            self.growth, self._currY = self._growthRate(self._currY)

    def getdXdt(self, t, x):
        '''
        Gets dXdt as a list for each phase
        For the eulerian implementation, this is dn_i/dt for the bins in PBM for each phase

        This is partially kind of dumb to have getdXdt and _getdXdt, however:
            getdXdt is to be compatible with GenericModel, which requires only x and t
            _getdXdt is to account for current PrecipitationData and growth rate as defined in this model
        '''
        self._calculateDependentTerms(t, x)
        return self._getdXdt(t, x, self._currY, self.growth)
    
    def _getdXdt(self, t, x, Y : PrecipitationData, growth):
        raise NotImplementedError()
    
    def correctdXdt(self, dt, x, dXdt):
        return self._correctdXdt(dt, x, dXdt, self._currY, self.growth)
    
    def _correctdXdt(self, dt, x, dXdt, Y : PrecipitationData, growth):
        raise NotImplementedError()

    def postProcess(self, t, x):
        '''
        1) Updates internal arrays with new values of t and x
        2) Updates particle size distribution
        3) Updates coupled models
        4) Check stopping conditions
        5) Return new values and whether to stop the model
        '''
        super().postProcess(t, x)
        self._calculateDependentTerms(t, x)
        self._appendArrays(self._currY)

        #Update particle size distribution (this includes adding bins, resizing bins, etc)
        #Should be agnostic of eulerian or lagrangian implementations
        self._updateParticleSizeDistribution(t, x)

        #Update coupled models
        self.updateCoupledModels()

        #Check stopping conditions
        orCondition = False
        andCondition = True
        numAndCondition = 0
        for i in range(len(self._stoppingConditions)):
            self._stoppingConditions[i].testCondition(self)
            if self._stopConditionMode[i]:
                orCondition = orCondition or self._stoppingConditions[i].isSatisfied()
            else:
                andCondition = andCondition and self._stoppingConditions[i].isSatisfied()
                numAndCondition += 1

        #If no and conditions, then andCondition will still be True, so set to False
        if numAndCondition == 0:
            andCondition = False

        stop = orCondition or andCondition

        return self.getCurrentX(), stop
    
    def _processX(self, x):
        raise NotImplementedError()
    
    def _calcMassBalance(self, t, x):
        raise NotImplementedError()
    
    def _updateParticleSizeDistribution(self, t, x):
        raise NotImplementedError()
    
    def _calcNucleationSites(self, t, x, p):
        raise NotImplementedError()
    
    def _growthRate(self):
        raise NotImplementedError()
    
    def _calcNucleationRate(self, t, x, Y : PrecipitationData):
        xComp = np.squeeze(Y.composition[0])
        T = Y.temperature[0]
        for p in range(len(self.precipitates)):
            precParams = self.precipitates[p]

            # Compute driving force and precipitate composition (which helps with growth rate and impingement in multicomponent systems)
            # If driving force is negative, then we can skip the rest of the calculations (no nucleation barrier and no nucleation rate)
            aspectRatio = precParams.shapeFactor.aspectRatio(self.data.Rcrit[self.data.n, p])
            _, volDG, self._precBetaTemp[p] = nucfuncs.volumetricDrivingForce(self.therm, xComp, T, precParams, aspectRatio, self.removeCache)
            Y.drivingForce[0,p] = volDG
            if volDG < 0:
                continue

            # Critical Gibbs free energy and radius at nucleation barrier
            Rcrit, Gcrit = nucfuncs.nucleationBarrier(volDG, precParams, aspectRatio)
            
            # Impingement factor
            if self.therm.numElements == 2:
                if self.betaFuncType == 1:
                    beta = nucfuncs.betaBinary1(self.therm, xComp, T, Rcrit, self.matrix, precParams, self.removeCache)
                else:
                    beta = nucfuncs.betaBinary2(self.therm, xComp, T, Rcrit, self.matrix, precParams, Y.xEqAlpha[0], Y.xEqBeta[0], self.removeCache)
            else:
                beta = nucfuncs.betaMulti(self.therm, xComp, T, Rcrit, self.matrix, precParams, self.removeCache, searchDir=self._precBetaTemp[p])
            
            # If impingement is 0, then skip rest of calculations (no nucleation rate)
            if beta == 0:
                continue

            # Zeldovich factor
            Z = nucfuncs.zeldovich(T, Rcrit, precParams)

            # Incubation time
            if self.temperatureParameters._isIsothermal:
                tau = nucfuncs.incubationTime(beta, Z, self.matrix)
            else:
                tau = nucfuncs.incubationTimeNonIsothermal(Z, beta, t, T, self.data.impingement[:,p], self.data.time, self.data.temperature, self.matrix)
            
            # Nucleation rate
            nucRate = nucfuncs.nucleationRate(Z, beta, Gcrit, T, tau, time=t)
            nucRate *= self._calcNucleationSites(t, x, p)  # don't forget to add nucleation sites since we compare this to min nucleation rate

            # TODO: using 0.01 seems arbitrary here, is there a better way to do this?
            dt = t if self.data.n == 0 else self.data.time[self.data.n] - self.data.time[self.data.n-1]
            if nucRate*dt >= self.constraints.minNucleateDensity and Rcrit >= self.precipitates[p].Rmin:
                Rnuc = nucfuncs.nucleationRadius(T, Rcrit, precParams)
            else:
                Rnuc = 0

            # Store terms into PrecipitateData object
            Y.Rcrit[0,p] = Rcrit
            Y.Gcrit[0,p] = Gcrit
            Y.impingement[0,p] = beta
            Y.nucRate[0,p] = nucRate
            Y.Rnuc[0,p] = Rnuc

        return Y<|MERGE_RESOLUTION|>--- conflicted
+++ resolved
@@ -134,12 +134,7 @@
         '''
         Converts dictionary of data to precipitation data
         '''
-<<<<<<< HEAD
-        self.setup()
-        self.pData.fromDict(data)
-=======
         self.data.fromDict(data)
->>>>>>> a2becdfd
     
     def _appendArrays(self, newVals):
         '''
