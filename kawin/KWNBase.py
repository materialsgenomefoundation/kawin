--- conflicted
+++ resolved
@@ -974,11 +974,7 @@
         
         if self.numberOfElements == 1:
             self.interfacialComposition[index] = lambda x, T: therm.getInterfacialComposition(x, T, precPhase=phase)
-<<<<<<< HEAD
             if (therm.mobCallables is not None or therm.diffCallables is not None) and addDiffusivity:
-=======
-            if therm.mobCallables[therm.phases[0]] is not None or therm.diffCallables[therm.phases[0]] is not None:
->>>>>>> 8b0297eb
                 self.Diffusivity = lambda x, T, removeCache = removeCache: therm.getInterdiffusivity(x, T, removeCache = removeCache)
         else:
             self.interfacialComposition[index] = lambda x, T, dG, R, gExtra, removeCache = removeCache: therm.getGrowthAndInterfacialComposition(x, T, dG, R, gExtra, precPhase=phase, training = False)
