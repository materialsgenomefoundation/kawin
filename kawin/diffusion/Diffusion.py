import numpy as np
import time
import csv
from itertools import zip_longest
from kawin.solver.Solver import DESolver, SolverType
from kawin.GenericModel import GenericModel
import kawin.diffusion.Plot as diffPlot
from kawin.diffusion.DiffusionParameters import TemperatureParameters, BoundaryConditions, CompositionProfile, DiffusionConstraints, HashTable

class DiffusionModel(GenericModel):
    '''
    Class for defining a 1-dimensional mesh

    Parameters
    ----------
    zlim : tuple
        Z-bounds of mesh (lower, upper)
    N : int
        Number of nodes
    elements : list of str
        Elements in system (first element will be assumed as the reference element)
    phases : list of str
        Number of phases in the system
    '''
    #Boundary conditions
    FLUX = 0
    COMPOSITION = 1

    def __init__(self, zlim, N, elements, phases, 
                 thermodynamics = None,
                 temperatureParameters = None, 
                 boundaryConditions = None,
                 compositionProfile = None,
                 constraints = None,
                 record = True):
        super().__init__()
        if isinstance(phases, str):
            phases = [phases]
        self.zlim, self.N = zlim, N
        self.allElements, self.elements = elements, elements[1:]
        self.phases = phases
        self.therm = None

        self.z = np.linspace(zlim[0], zlim[1], N)
        self.dz = self.z[1] - self.z[0]
        self.t = 0

        self.temperatureParameters = temperatureParameters if temperatureParameters is not None else TemperatureParameters()
        self.boundaryConditions = boundaryConditions if boundaryConditions is not None else BoundaryConditions()
        self.compositionProfile = compositionProfile if compositionProfile is not None else CompositionProfile()
        self.constraints = constraints if constraints is not None else DiffusionConstraints()
        self.setThermodynamics(thermodynamics)

        self.hashTable = HashTable()

        self.reset()

        if record:
            self.enableRecording()
        else:
            self.disableRecording()
            self._recordedX = None
            self._recordedTime = None

    def reset(self):
        '''
        Resets model

        This involves clearing any caches in the Thermodynamics object and this model
        as well as resetting the composition and phase profiles
        '''
        if self.therm is not None:
            self.therm.clearCache()
        
        self.x = np.zeros((len(self.elements), self.N))
        self.isSetup = False
        self.t = 0

    def setThermodynamics(self, thermodynamics):
        '''
        Defines thermodynamics object for the diffusion model

        Parameters
        ----------
        thermodynamics : Thermodynamics object
            Requires the elements in the Thermodynamics and DiffusionModel objects to have the same order
        '''
        self.therm = thermodynamics

    def setTemperature(self, T):
        '''
        Sets isothermal temperature

        Parameters
        ----------
        T : float
        '''
        self.temperatureParameters.setIsothermalTemperature(T)

    def setTemperatureArray(self, times, temperatures):
        '''
        Sets array of times/temperatures

        Example:
            time = [0, 1, 2]
            temperature = [100, 200, 300]
            This will set temperature to 100 at t = 0 hours, then at 1 hour, temperature = 200, then after 2 hours, temperature = 300

        Parameters
        ----------
        times : list[float]
        temperatures : list[float]
        '''
        self.temperatureParameters.setTemperatureArray(times, temperatures)

    def setTemperatureFunction(self, func):
<<<<<<< HEAD
        self.parameters.temperature.setTemperatureFunction(func)

    def _getVarDict(self):
        '''
        Returns mapping of { variable name : attribute name } for saving
        The variable name will be the name in the .npz file
        '''
        saveDict = {
            'elements': 'elements',
            'phases': 'phases',
            'z': 'z',
            'zlim': 'zlim',
            'N': 'N',
            'finalTime': 't',
            'finalX': 'x',
            'recordX': '_recordedX',
            'recordZ': '_recordedZ',
            'recordTime': '_recordedTime',
=======
        '''
        Sets temperature function

        Parameters
        ----------
        func : Callable
            Function is in the form f(z,t) = T, where z is spatial coordinate and t is time
        '''
        self.temperatureParameters.setTemperatureFunction(func)

    def toDict(self):
        '''
        Converts diffusion data to dictionary
        '''
        data = {
            'finalTime': self.t,
            'finalX': self.x,
            'recordX': self._recordedX,
            'recordTime': self._recordedTime
>>>>>>> f67bdb2d
        }
        return data

    def fromDict(self, data):
        '''
        Converts dictionary of data to diffusion data
        '''
<<<<<<< HEAD
        data = np.load(filename)
        model = DiffusionModel(data['zlim'], data['N'], data['elements'], data['phases'])
        model._loadData(data)
        model.isSetup = True
        return model
=======
        self.t = data['finalTime']
        self.x = data['finalX']
        self._recordedX = data['recordX']
        self._recordedTime = data['recordTime']
>>>>>>> f67bdb2d
    
    def setHashSensitivity(self, s):
        '''
        If composition caching is used, this sets the composition precision (in sig figs) when creating a hash

        Ex. if s = 2, then a composition of [0.3334, 0.3333, 0.3333] will be converted to [0.33, 0.33, 0.33] when hashing
            While this can lead to faster compute times if new compositions has the same hash, this can also lower fidelity of
            the calculations since a range of compositions could correspond to the same moblity values

        Parameters
        ----------
        s : int
            Number of sig figs when creating composition hash
        '''
        self.hashTable.setHashSensitivity(s)

    def useCache(self, use):
        '''
        Whether to cache compositions

        Parameters
        ----------
        use : bool
        '''
        self.hashTable.enableCaching(use)

    def clearCache(self):
        '''
        Clears the composition cache
        '''
        self.hashTable.clearCache()

    def enableRecording(self):
        '''
        Enables recording of composition and phase
        '''
        self._record = True
        self._recordedX = np.zeros((1, len(self.elements), self.N))
        self._recordedTime = np.zeros(1)

    def disableRecording(self):
        '''
        Disables recording
        '''
        self._record = False

    def removeRecordedData(self):
        '''
        Removes recorded data
        '''
        self._recordedX = None
        self._recordedTime = None

    def record(self, time):
        '''
        Adds current mesh data to recorded arrays
        '''
        if self._record:
            if time > 0:
                self._recordedX = np.pad(self._recordedX, ((0, 1), (0, 0), (0, 0)))
                self._recordedTime = np.pad(self._recordedTime, (0, 1))

            self._recordedX[-1] = self.x
            self._recordedTime[-1] = time

    def setMeshtoRecordedTime(self, time):
        '''
        From recorded values, interpolated at time to get composition and phase fraction
        '''
        if self._record:
            if time < self._recordedTime[0]:
                print('Input time is lower than smallest recorded time, setting PSD to t = {:.3e}'.format(self._recordedTime[0]))
                self.x = self._recordedX[0]
            elif time > self._recordedTime[-1]:
                print('Input time is larger than longest recorded time, setting PSD to t = {:.3e}'.format(self._recordedTime[-1]))
                self.x = self._recordedX[-1]
            else:
                uind = np.argmax(self._recordedTime > time)
                lind = uind - 1

                ux, utime = self._recordedX[uind], self._recordedTime[uind]
                lx, ltime = self._recordedX[lind], self._recordedTime[lind]

                self.x = (ux - lx) * (time - ltime) / (utime - ltime) + lx

    def _getElementIndex(self, element = None):
        '''
        Gets index of element in self.elements

        Parameters
        ----------
        element : str
            Specified element, will return first element if None
        '''
        if element is None:
            return 0
        else:
            return self.elements.index(element)

    def _getPhaseIndex(self, phase = None):
        '''
        Gets index of phase in self.phases

        Parameters
        ----------
        phase : str
            Specified phase, will return first phase if None
        '''
        if phase is None:
            return 0
        else:
            return self.phases.index(phase)
        
    def setBC(self, LBCtype = BoundaryConditions.FLUX_BC, LBCValue = 0, RBCType = BoundaryConditions.FLUX_BC, RBCValue = 0, element = None):
        '''
        Sets boundary conditions

        Parameters
        ----------
        LBCtype : int
            Type of boundary condition on left side. Either BoundaryConditions.FLUX_BC or BoundaryConditions.COMPOSITION_BC
        LBCvalue : float
            Value of left boundary condition
        RBCtype : int
            Type of boundary condition on right side. Either BoundaryConditions.FLUX_BC or BoundaryConditions.COMPOSITION_BC
        RBCvalue : float
            Value of right boundary condition
        '''
        self.boundaryConditions.setBoundaryCondition(BoundaryConditions.LEFT, 
                                                                LBCtype, LBCValue, element)
        self.boundaryConditions.setBoundaryCondition(BoundaryConditions.RIGHT,
                                                                RBCType, RBCValue, element)
        
    def setCompositionLinear(self, Lvalue, Rvalue, element = None):
        '''
        Creates linear composition profile for element

        Parameters
        ----------
        Lvalue : float
            Composition of element on left
        Rvalue : float
            Composition of element on right
        element : str
            Element to apply linear profile. If None, will use first independent element
        '''
        element = self.elements[0] if element is None else element
        self.compositionProfile.clearCompositionBuildSteps(element)
        self.compositionProfile.addLinearCompositionStep(element, Lvalue, Rvalue)

    def setCompositionStep(self, Lvalue, Rvalue, z, element = None):
        '''
        Creates step composition profile for element

        Parameters
        ----------
        Lvalue : float
            Composition of element on left
        Rvalue : float
            Composition of element on right
        z : float
            Z coordinate where composition switches from left to right value
        element : str
            Element to apply step profile. If None, will use first independent element
        '''
        element = self.elements[0] if element is None else element
        self.compositionProfile.clearCompositionBuildSteps(element)
        self.compositionProfile.addStepCompositionStep(element, Lvalue, Rvalue, z)

    def setCompositionSingle(self, value, z, element = None):
        '''
        Creates composition of element at single node

        Parameters
        ----------
        value : float
            Composition of element at node
        z : float
            Z coordinate where the closest node will be used
        element : str
            Element to apply delta profile. If None, will use first independent element
        '''
        element = self.elements[0] if element is None else element
        self.compositionProfile.clearCompositionBuildSteps(element)
        self.compositionProfile.addSingleCompositionStep(element, value, z)

    def setCompositionInBounds(self, value, Lbound, Rbound, element = None):
        '''
        Set nodes between boundaries to composition for an element

        Parameters
        ----------
        value : float
            Composition of element
        Lbound : float
            Left coordinate of nearest node
        Rbound : float
            Right coordinate of nearest node
        element : str
            Element to apply profile. If None, will use first independent element
        '''
        element = self.elements[0] if element is None else element
        self.compositionProfile.clearCompositionBuildSteps(element)
        self.compositionProfile.addBoundedCompositionStep(element, value, Lbound, Rbound)

    def setCompositionFunction(self, func, element = None):
        '''
        Set composition of element according to function

        Parameters
        ----------
        func : Callable
            Function in form of f(z) = c where z is spatial coordinate and c is composition
        element : str
            Element to apply profile. If None, will use first independent element
        '''
        element = self.elements[0] if element is None else element
        self.compositionProfile.clearCompositionBuildSteps(element)
        self.compositionProfile.addFunctionCompositionStep(element, func)

    def setCompositionProfile(self, z, x, element = None):
        '''
        Set composition of element as interpolation of input profile

        Parameters
        ----------
        z : list[float]
            Spatial coordinates of dataset
        x : list[float]
            Composition of dataset (corresponds to z)
        element : str
            Element to apply profile. If None, will use first independent element
        '''
        element = self.elements[0] if element is None else element
        self.compositionProfile.clearCompositionBuildSteps(element)
        self.compositionProfile.addProfileCompositionStep(element, x, z)

    def setup(self):
        '''
        General setup function for all diffusio models

        This will clear any cached values in the thermodynamics function and check if all compositions add up to 1

        This will also make sure that all compositions are not 0 or 1 to speed up equilibrium calculations
        '''
        if not self.isSetup:
            if self.therm is not None:
                self.therm.clearCache()

            self.compositionProfile.buildProfile(self.elements, self.x, self.z)
            self.boundaryConditions.setupDefaults(self.elements)
            self.boundaryConditions.applyBoundaryConditionsToInitialProfile(self.elements, self.x, self.z)

        xsum = np.sum(self.x, axis=0)
        if any(xsum > 1):
            print('Compositions add up to above 1 between z = [{:.3e}, {:.3e}]'.format(np.amin(self.z[xsum>1]), np.amax(self.z[xsum>1])))
            raise Exception('Some compositions sum up to above 1')
        self.x[self.x > self.constraints.minComposition] = self.x[self.x > self.constraints.minComposition] - len(self.allElements)*self.constraints.minComposition
        self.x[self.x < self.constraints.minComposition] = self.constraints.minComposition
        self.isSetup = True
        self.record(self.t) #Record at t = 0

    def _getFluxes(self):
        '''
        "Virtual" function to be implemented by child objects

        Should return (fluxes (list), dt (float))
        '''
        raise NotImplementedError()
    
    def printHeader(self):
        print('Iteration\tSim Time (h)\tRun time (s)')

    def printStatus(self, iteration, modelTime, simTimeElapsed):
        # Convert time to hours
        super().printStatus(iteration, modelTime/3600, simTimeElapsed)

    def getCurrentX(self):
        return self.t, [self.x]
    
    def correctdXdt(self, dt, x, dXdt):
        #For undefined fluxes, interpolated between the defined fluxes
        for i in range(len(dXdt[0])):
            indices = np.isnan(dXdt[0][i])
            dXdt[0][i][indices] =  np.interp(self.z[indices], self.z[~indices], dXdt[0][i][~indices])

        #Adjust flux by a scale if it predicts that a composition will go below 0
        xfull = np.concatenate((np.array([1-np.sum(x[0],axis=0)]), x[0]), axis=0)
        dXdtfull = np.concatenate((np.array([-np.sum(dXdt[0],axis=0)]), dXdt[0]), axis=0)
        xfull[xfull < self.parameters.minComposition] = self.parameters.minComposition
        dXdtmin = (self.parameters.minComposition - xfull) / dt
        alpha = np.ones(xfull.shape)
        indices = dXdtfull != 0
        alpha[indices] = dXdtmin[indices] / dXdtfull[indices]
        alpha[alpha < 0] = 1
        for i in range(dXdt[0].shape[1]):
            min_alpha = np.amin(alpha[:,i])
            dXdt[0][:,i] *= min_alpha

          
    def getdXdt(self, t, x):
        '''
        dXdt is defined as -dJ/dz
        '''
        fluxes = self._getFluxes(t, x)
        return [-(fluxes[:,1:] - fluxes[:,:-1])/self.dz]
    
    def preProcess(self):
        return
    
    def postProcess(self, time, x):
        '''
        Stores new x and t
        Records new values if recording is enabled
        '''
        x[0][x[0] > 1-self.parameters.minComposition] = 1-3*self.parameters.minComposition
        x[0][x[0] < 3*self.parameters.minComposition] = self.parameters.minComposition
        self.t = time
        self.x = x[0]
        self.x = np.clip(self.x, self.constraints.minComposition, 1-self.constraints.minComposition)
        self.record(self.t)
        self.updateCoupledModels()
        return self.getCurrentX()[1], False
    
    def flattenX(self, X):
        '''
        np.hstack does not flatten a 2D array, so we have to overload this function
            By itself, this doesn't actually affect the solver/iterator, but when coupled with other models,
            it becomes an issue

        This will convert the 2D array X to a 1D array by reshaping to 1D array of len(# elements * # nodes)
        '''
        return np.reshape(X[0], (np.prod(X[0].shape)))
    
    def unflattenX(self, X_flat, X_ref):
        '''
        Reshape X_flat to original shape
        '''
        return [np.reshape(X_flat, X_ref[0].shape)]

    def getX(self, element):
        '''
        Gets composition profile of element
        
        Parameters
        ----------
        element : str
            Element to get profile of
        '''
        if element in self.allElements and element not in self.elements:
            return 1 - np.sum(self.x, axis=0)
        else:
            e = self._getElementIndex(element)
            return self.x[e]

    def plot(self, ax = None, plotReference = True, plotElement = None, zScale = 1, *args, **kwargs):
        '''
        Plots composition profile

        Parameters
        ----------
        ax : matplotlib Axes object
            Axis to plot on
        plotReference : bool
            Whether to plot reference element (composition = 1 - sum(composition of rest of elements))
        plotElement : None or str
            Plots single element if it is defined, otherwise, all elements are plotted
        zScale : float
            Scale factor for z-coordinates
        '''
        return diffPlot.plot(self, ax, plotReference, plotElement, zScale, *args, **kwargs)

    def plotTwoAxis(self, Lelements, Relements, zScale = 1, axL = None, axR = None, *args, **kwargs):
        '''
        Plots composition profile with two y-axes

        Parameters
        ----------
        axL : matplotlib Axes object
            Left axis to plot on
        Lelements : list of str
            Elements to plot on left axis
        Relements : list of str
            Elements to plot on right axis
        axR : matplotlib Axes object (optional)
            Right axis to plot on
            If None, then the right axis will be created
        zScale : float
            Scale factor for z-coordinates
        '''
        return diffPlot.plotTwoAxis(self, Lelements, Relements, zScale, axL, axR, *args, **kwargs)

    def plotPhases(self, ax = None, plotPhase = None, zScale = 1, *args, **kwargs):
        '''
        Plots phase fractions over z

        Parameters
        ----------
        ax : matplotlib Axes object
            Axis to plot on
        plotPhase : None or str
            Plots single phase if it is defined, otherwise, all phases are plotted
        zScale : float
            Scale factor for z-coordinates
        '''
        return diffPlot.plotPhases(self, ax, plotPhase, zScale, *args, **kwargs)<|MERGE_RESOLUTION|>--- conflicted
+++ resolved
@@ -114,26 +114,6 @@
         self.temperatureParameters.setTemperatureArray(times, temperatures)
 
     def setTemperatureFunction(self, func):
-<<<<<<< HEAD
-        self.parameters.temperature.setTemperatureFunction(func)
-
-    def _getVarDict(self):
-        '''
-        Returns mapping of { variable name : attribute name } for saving
-        The variable name will be the name in the .npz file
-        '''
-        saveDict = {
-            'elements': 'elements',
-            'phases': 'phases',
-            'z': 'z',
-            'zlim': 'zlim',
-            'N': 'N',
-            'finalTime': 't',
-            'finalX': 'x',
-            'recordX': '_recordedX',
-            'recordZ': '_recordedZ',
-            'recordTime': '_recordedTime',
-=======
         '''
         Sets temperature function
 
@@ -153,7 +133,6 @@
             'finalX': self.x,
             'recordX': self._recordedX,
             'recordTime': self._recordedTime
->>>>>>> f67bdb2d
         }
         return data
 
@@ -161,18 +140,10 @@
         '''
         Converts dictionary of data to diffusion data
         '''
-<<<<<<< HEAD
-        data = np.load(filename)
-        model = DiffusionModel(data['zlim'], data['N'], data['elements'], data['phases'])
-        model._loadData(data)
-        model.isSetup = True
-        return model
-=======
         self.t = data['finalTime']
         self.x = data['finalX']
         self._recordedX = data['recordX']
         self._recordedTime = data['recordTime']
->>>>>>> f67bdb2d
     
     def setHashSensitivity(self, s):
         '''
@@ -452,26 +423,6 @@
 
     def getCurrentX(self):
         return self.t, [self.x]
-    
-    def correctdXdt(self, dt, x, dXdt):
-        #For undefined fluxes, interpolated between the defined fluxes
-        for i in range(len(dXdt[0])):
-            indices = np.isnan(dXdt[0][i])
-            dXdt[0][i][indices] =  np.interp(self.z[indices], self.z[~indices], dXdt[0][i][~indices])
-
-        #Adjust flux by a scale if it predicts that a composition will go below 0
-        xfull = np.concatenate((np.array([1-np.sum(x[0],axis=0)]), x[0]), axis=0)
-        dXdtfull = np.concatenate((np.array([-np.sum(dXdt[0],axis=0)]), dXdt[0]), axis=0)
-        xfull[xfull < self.parameters.minComposition] = self.parameters.minComposition
-        dXdtmin = (self.parameters.minComposition - xfull) / dt
-        alpha = np.ones(xfull.shape)
-        indices = dXdtfull != 0
-        alpha[indices] = dXdtmin[indices] / dXdtfull[indices]
-        alpha[alpha < 0] = 1
-        for i in range(dXdt[0].shape[1]):
-            min_alpha = np.amin(alpha[:,i])
-            dXdt[0][:,i] *= min_alpha
-
           
     def getdXdt(self, t, x):
         '''
@@ -488,8 +439,6 @@
         Stores new x and t
         Records new values if recording is enabled
         '''
-        x[0][x[0] > 1-self.parameters.minComposition] = 1-3*self.parameters.minComposition
-        x[0][x[0] < 3*self.parameters.minComposition] = self.parameters.minComposition
         self.t = time
         self.x = x[0]
         self.x = np.clip(self.x, self.constraints.minComposition, 1-self.constraints.minComposition)
@@ -528,7 +477,7 @@
             e = self._getElementIndex(element)
             return self.x[e]
 
-    def plot(self, ax = None, plotReference = True, plotElement = None, zScale = 1, *args, **kwargs):
+    def plot(self, ax = None, plotReference = True, plotElement = None, zScale = 1, zOffset = 0, *args, **kwargs):
         '''
         Plots composition profile
 
@@ -543,9 +492,15 @@
         zScale : float
             Scale factor for z-coordinates
         '''
-        return diffPlot.plot(self, ax, plotReference, plotElement, zScale, *args, **kwargs)
-
-    def plotTwoAxis(self, Lelements, Relements, zScale = 1, axL = None, axR = None, *args, **kwargs):
+        return diffPlot.plot(diffModel=self, 
+                             ax=ax, 
+                             plotReference=plotReference, 
+                             plotElement=plotElement, 
+                             zScale=zScale,
+                             zOffset=zOffset, 
+                             *args, **kwargs)
+
+    def plotTwoAxis(self, Lelements, Relements, zScale = 1, zOffset = 0, axL = None, axR = None, *args, **kwargs):
         '''
         Plots composition profile with two y-axes
 
@@ -563,9 +518,16 @@
         zScale : float
             Scale factor for z-coordinates
         '''
-        return diffPlot.plotTwoAxis(self, Lelements, Relements, zScale, axL, axR, *args, **kwargs)
-
-    def plotPhases(self, ax = None, plotPhase = None, zScale = 1, *args, **kwargs):
+        return diffPlot.plotTwoAxis(diffModel=self, 
+                                    Lelements=Lelements, 
+                                    Relements=Relements, 
+                                    zScale=zScale, 
+                                    zOffset=zOffset, 
+                                    axL=axL, 
+                                    axR=axR, 
+                                    *args, **kwargs)
+
+    def plotPhases(self, ax = None, plotPhase = None, zScale = 1, zOffset = 0, *args, **kwargs):
         '''
         Plots phase fractions over z
 
@@ -578,4 +540,9 @@
         zScale : float
             Scale factor for z-coordinates
         '''
-        return diffPlot.plotPhases(self, ax, plotPhase, zScale, *args, **kwargs)+        return diffPlot.plotPhases(diffModel=self, 
+                                   ax=ax, 
+                                   plotPhase=plotPhase, 
+                                   zScale=zScale,
+                                   zOffset=zOffset, 
+                                   *args, **kwargs)