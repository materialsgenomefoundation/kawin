--- conflicted
+++ resolved
@@ -11,11 +11,14 @@
     author='Nicholas Ury',
     author_email='nury12n@gmail.com',
     description='Tool for simulating precipitation using the KWN model coupled with Calphad.',
-<<<<<<< HEAD
-    packages=['kawin', 'kawin.tests', 'kawin.diffusion', 'kawin.precipitation', 'kawin.precipitation.coupling', 'kawin.precipitation.parameters', 'kawin.solver', 'kawin.thermo', 'kawin.mobility_fitting', 'kawin.mobility_fitting.error_functions'],
-=======
-    packages=['kawin', 'kawin.tests', 'kawin.diffusion', 'kawin.diffusion.mesh', 'kawin.precipitation', 'kawin.precipitation.coupling', 'kawin.precipitation.parameters', 'kawin.solver', 'kawin.thermo'],
->>>>>>> a2becdfd
+    packages=[
+        'kawin', 
+        'kawin.solver', 'kawin.thermo', 
+        'kawin.precipitation', 'kawin.precipitation.coupling', 'kawin.precipitation.parameters', 
+        'kawin.diffusion', 'kawin.diffusion.mesh',
+        'kawin.mobility_fitting', 'kawin.mobility_fitting.error_functions',
+        'kawin.tests'
+        ],
     license='MIT',
     long_description=read('README.md'),
     long_description_content_type='text/markdown',
