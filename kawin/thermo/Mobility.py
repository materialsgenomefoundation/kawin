--- conflicted
+++ resolved
@@ -350,16 +350,7 @@
             if A not in mobility_correction:
                 mobility_correction[A] = 1
 
-<<<<<<< HEAD
-    #return np.array([mobility_correction[elements[A]] * mobility_callables[elements[A]](composition_set.dof) for A in range(len(elements))])
-    param_keys, param_values = extract_parameters(parameters)
-    if len(param_keys) > 0:
-        callableInput = np.concatenate((composition_set.dof, param_values[0]), dtype=np.float_)
-    else:
-        callableInput = composition_set.dof
-=======
     callableInput = _get_mobility_arguments(composition_set, parameters)
->>>>>>> 0d04f18d
     return np.array([mobility_correction[elements[A]] * mobility_callables[elements[A]](callableInput) for A in range(len(elements))])
 
 def compute_symbolic_expr_from_composition_set(composition_set, mobility_model, symbol, parameters = {}):
@@ -541,17 +532,6 @@
     # There are no entries for M_ab if one index is interstitial and the other is substitutional
     mobMatrix = np.zeros((len(elements), len(elements)))
     for a in range(len(elements)):
-<<<<<<< HEAD
-        for b in range(len(elements)):
-            if a == b:
-                if elements[a] in interstitials:
-                    mobMatrix[a, a] = vaTerms.get(interstitialTerms[elements[a]], 1) * mob[a]
-                else:
-                    mobMatrix[a, b] = (1 - U[a]) * mob[b]
-            else:
-                if elements[b] not in interstitials:
-                    mobMatrix[a, b] = -U[a] * mob[b]
-=======
         if elements[a] in interstitials:
             if vacancy_poor_interstitial_sublattice:
                 mobMatrix[a, a] = mob[a]
@@ -564,7 +544,6 @@
                         mobMatrix[a, b] = (1 - U[a]) * mob[b]
                     else:
                         mobMatrix[a, b] = -U[a] * mob[b]
->>>>>>> 0d04f18d
 
     #Diffusivity requires dmu_a/dU_b; however, the free energy curvature gives dmu_a/dX_b
     #Assuming that Usum is constant and using chain-rule derivatives,
@@ -636,10 +615,6 @@
             alphabetical order excluding reference element
         free energy hessian will be None if returnHessian is False
     '''
-<<<<<<< HEAD
-    Dkj, hessian = chemical_diffusivity(chemical_potentials, composition_set, mobility_callables, mobility_correction, returnHessian, parameters)
-
-=======
     Dkj, hessian = chemical_diffusivity(chemical_potentials=chemical_potentials, 
                                         composition_set=composition_set, 
                                         mobility_callables=mobility_callables, 
@@ -647,7 +622,6 @@
                                         returnHessian=returnHessian, 
                                         vacancy_poor_interstitial_sublattice=vacancy_poor_interstitial_sublattice, 
                                         parameters=parameters)
->>>>>>> 0d04f18d
     elements = list(composition_set.phase_record.nonvacant_elements)
 
     #Build Dnkj, skipping the reference element
