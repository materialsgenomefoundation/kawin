--- conflicted
+++ resolved
@@ -50,19 +50,13 @@
             calc_p = calculate(dbf, comps, phases[0], T=cur_conds[v.T], P=cur_conds[v.P], N=cur_conds[v.N], GE=cur_conds[v.GE],
                                pdens=pDens, model=models, phase_records=phase_records, conditions=local_phase_conds)
             idx_p = np.argmin(calc_p.GM.values.squeeze())
-<<<<<<< HEAD
-            compset = CompositionSet(phase_records[phase])
+            compset = CompositionSet(phase_records[phases[0]])
             #For phases with a single site fraction (e.g. stoichiometric at a pure composition),
             #squeezing will result in a 0D array, so we make sure the site fractions are at least 1D
             site_fractions = np.array(calc_p.Y.isel(points=idx_p).values.squeeze())
             if len(site_fractions.shape) == 0:
                 site_fractions = np.array([site_fractions])
-            compset.update(site_fractions, phase_amt, state_variables)
-=======
-            compset = CompositionSet(phase_records[phases[0]])
-            site_fractions = np.array(calc_p.Y.isel(points=idx_p).values.squeeze())
             compset.update(site_fractions, 1.0, state_variables)
->>>>>>> a2becdfd
             composition_sets.append(compset)
         else:
             # Choose a naive starting point for each phase
