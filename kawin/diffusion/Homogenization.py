--- conflicted
+++ resolved
@@ -11,185 +11,11 @@
     def setLabyrinthFactor(self, n):
         self.parameters.homogenizationParameters.setLabyrinthFactor(n)
 
-<<<<<<< HEAD
-        if len(comp) == 0:
-            print(x)
-            comp = None
-            
-        return self.therm.getLocalEq(x, T, 0, self.phases, comp)
-
-    def updateCompSets(self, xarray):
-        '''
-        Updates the array of CompositionSets
-
-        If an equilibrium calculation is already done for a given composition, 
-        the CompositionSet will be taken out of the hash table
-
-        Otherwise, a new equilibrium calculation will be performed
-
-        Parameters
-        ----------
-        xarray : (e-1, N) array
-            Composition for each node
-            e is number of elements
-            N is number of nodes
-
-        Returns
-        -------
-        parray : (p, N) array
-            Phase fractions for each node
-            p is number of phases
-        '''
-        parray = np.zeros((len(self.phases), xarray.shape[1]))
-        for i in range(parray.shape[1]):
-            if self.cache:
-                hashValue = self._getHash(xarray[:,i], self.T[i])
-                if hashValue not in self.hashTable:
-                    result, comp = self._newEqCalc(xarray[:,i], self.T[i])
-                    #result, comp = self.therm.getLocalEq(xarray[:,i], self.T, 0, self.phases, self.compSets[i])
-                    self.hashTable[hashValue] = (result, comp, None)
-                else:
-                    result, comp, _ = self.hashTable[hashValue]
-                results, self.compSets[i] = copy.copy(result), copy.copy(comp)
-            else:
-                if self.compSets[i] is None:
-                    results, self.compSets[i] = self._newEqCalc(xarray[:,i], self.T[i])
-                else:
-                    results, self.compSets[i] = self.therm.getLocalEq(xarray[:,i], self.T[i], 0, self.phases, self.compSets[i])
-            self.mu[:,i] = results.chemical_potentials[self.unsortIndices]
-            cs_phases = [cs.phase_record.phase_name for cs in self.compSets[i]]
-            for p in range(len(cs_phases)):
-                parray[self._getPhaseIndex(cs_phases[p]), i] = self.compSets[i][p].NP
-        
-        return parray
-
-    def getMobility(self, xarray):
-        '''
-        Gets mobility of all phases
-
-        Returns
-        -------
-        (p, e+1, N) array - p is number of phases, e is number of elements, N is number of nodes
-        '''
-        mob = self.defaultMob * np.ones((len(self.phases), len(self.elements)+1, xarray.shape[1]))
-        for i in range(xarray.shape[1]):
-            if self.cache:
-                hashValue = self._getHash(xarray[:,i], self.T[i])
-                _, _, mTemp = self.hashTable[hashValue]
-            else:
-                mTemp = None
-            if mTemp is None or not self.cache:
-                maxPhaseAmount = 0
-                maxPhaseIndex = 0
-                for p in range(len(self.phases)):
-                    if self.p[p,i] > 0:
-                        if self.p[p,i] > maxPhaseAmount:
-                            maxPhaseAmount = self.p[p,i]
-                            maxPhaseIndex = p
-                        if self.phases[p] in self.therm.mobCallables and self.therm.mobCallables[self.phases[p]] is not None:
-                            #print(self.phases, self.phases[p], xarray[:,i], self.p[:,i], i, self.compSets[i])
-                            compset = [cs for cs in self.compSets[i] if cs.phase_record.phase_name == self.phases[p]][0]
-                            mob[p,:,i] = mobility_from_composition_set(compset, self.therm.mobCallables[self.phases[p]], self.therm.mobility_correction)[self.unsortIndices]
-                            mob[p,:,i] *= np.concatenate(([1-np.sum(xarray[:,i])], xarray[:,i]))
-                        else:
-                            mob[p,:,i] = -1
-                for p in range(len(self.phases)):
-                    if any(mob[p,:,i] == -1) and not all(mob[p,:,i] == -1):
-                        mob[p,:,i] = mob[maxPhaseIndex,:,i]
-                    if all(mob[p,:,i] == -1):
-                        mob[p,:,i] = self.defaultMob
-                if self.cache:
-                    self.hashTable[hashValue] = (self.hashTable[hashValue][0], self.hashTable[hashValue][1], copy.copy(mob[:,:,i]))
-            else:
-                mob[:,:,i] = mTemp
-
-        return mob
-
-    def wienerUpper(self, xarray):
-        '''
-        Upper wiener bounds for average mobility
-
-        Returns
-        -------
-        (e+1, N) mobility array - e is number of elements, N is number of nodes
-        '''
-        mob = self.getMobility(xarray)
-        avgMob = np.sum(np.multiply(self.p[:,np.newaxis], mob), axis=0)
-        return avgMob
-
-    def wienerLower(self, xarray):
-        '''
-        Lower wiener bounds for average mobility
-
-        Returns
-        -------
-        (e+1, N) mobility array - e is number of elements, N is number of nodes
-        '''
-        #(p, e, N)
-        mob = self.getMobility(xarray)
-        avgMob = 1/np.sum(np.multiply(self.p[:,np.newaxis], 1/(mob+1e-8)), axis=0)
-        return avgMob
-
-    def labyrinth(self, xarray):
-        '''
-        Labyrinth mobility
-
-        Returns
-        -------
-        (e+1, N) mobility array - e is number of elements, N is number of nodes
-        '''
-        mob = self.getMobility(xarray)
-        avgMob = np.sum(np.multiply(np.power(self.p[:,np.newaxis], self.labFactor), mob), axis=0)
-        return avgMob
-
-    def hashin_shtrikmanUpper(self, xarray):
-        '''
-        Upper hashin shtrikman bounds for average mobility
-
-        Returns
-        -------
-        (e+1, N) mobility array - e is number of elements, N is number of nodes
-        '''
-        #self.p                                 #(p,N)
-        mob = self.getMobility(xarray)          #(p,e+1,N)
-        maxMob = np.amax(mob, axis=0)           #(e+1,N)
-
-        # 1 / ((1 / mPhi - mAlpha) + 1 / (3mAlpha)) = 3mAlpha * (mPhi - mAlpha) / (2mAlpha + mPhi)
-        Ak = 3 * maxMob * (mob - maxMob) / (2*maxMob + mob)
-        Ak = Ak * self.p[:,np.newaxis]
-        Ak = np.sum(Ak, axis=0)
-        avgMob = maxMob + Ak / (1 - Ak / (3*maxMob))
-        return avgMob
-
-    def hashin_shtrikmanLower(self, xarray):
-        '''
-        Lower hashin shtrikman bounds for average mobility
-
-        Returns
-        -------
-        (e, N) mobility array - e is number of elements, N is number of nodes
-        '''
-        #self.p                                 #(p,N)
-        mob = self.getMobility(xarray)          #(p,e+1,N)
-        minMob = np.amin(mob, axis=0)           #(e+1,N)
-
-        #This prevents an infinite mobility which could cause the time interval to be 0
-        minMob[minMob == np.inf] = 0
-
-        # 1 / ((1 / mPhi - mAlpha) + 1 / (3mAlpha)) = 3mAlpha * (mPhi - mAlpha) / (2mAlpha + mPhi)
-        Ak = 3 * minMob * (mob - minMob) / (2*minMob + mob)
-
-        Ak = Ak * self.p[:,np.newaxis]
-        Ak = np.sum(Ak, axis=0)
-        avgMob = minMob + Ak / (1 - Ak / (3*minMob))
-        return avgMob
-=======
     def setMobilityPostProcessFunction(self, function, functionArgs = None):
         self.parameters.homogenizationParameters.setPostProcessFunction(function, functionArgs)
 
     def setIdealEps(self, eps):
         self.parameters.homogenizationParameters.eps = eps
->>>>>>> 0d04f18d
     
     def _getFluxes(self, t, x_curr):
         '''
@@ -214,14 +40,8 @@
         mu = mu.T
 
         #Get average mobility between nodes
-<<<<<<< HEAD
-        avgMob = self.mobilityFunction(x)
-        avgMob = np.exp(0.5 * (np.log(avgMob[:,1:]) + np.log(avgMob[:,:-1])))
-        #avgMob = 0.5 * (avgMob[:,1:] + avgMob[:,:-1])
-=======
         log_mob = np.log(avg_mob)
         avg_mob = np.exp(0.5*(log_mob[:,1:] + log_mob[:,:-1]))
->>>>>>> 0d04f18d
 
         #Composition between nodes
         x_full = np.concatenate(([1-np.sum(x, axis=0)], x), axis=0)
@@ -269,12 +89,4 @@
         This is done by finding the time interval such that the composition
             change caused by the fluxes will be lower than self.maxCompositionChange
         '''
-<<<<<<< HEAD
-        #Account for dependent element
-        dXdtSum = np.sum(dXdt[0], axis=0)
-        t0 = self.maxCompositionChange / np.amax(np.abs(dXdt[0][dXdt[0]!=0]))
-        t1 = self.maxCompositionChange / np.amax(np.abs(dXdtSum[dXdtSum!=0]))
-        return np.amin([t0, t1])
-=======
-        return self.parameters.maxCompositionChange / np.amax(np.abs(dXdt[0][dXdt[0]!=0]))
->>>>>>> 0d04f18d
+        return self.parameters.maxCompositionChange / np.amax(np.abs(dXdt[0][dXdt[0]!=0]))